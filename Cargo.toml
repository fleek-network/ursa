[workspace]
members = [
  "crates/ursa",
  "crates/ursa-gateway",
  "crates/ursa-index-provider",
  "crates/ursa-metrics",
  "crates/ursa-network",
  "crates/ursa-rpc-client",
  "crates/ursa-rpc-server",
  "crates/ursa-store",
<<<<<<< HEAD
  "crates/ursa-tracker"
=======
  "crates/ursa-utils",
>>>>>>> dbafe8f0
]

exclude = [
  "infra",
]

[profile.release]
lto = true
opt-level = 'z'
codegen-units = 1

[patch.crates-io]
ipld_blockstore = { git = "https://github.com/b0xtch/blockstore" }<|MERGE_RESOLUTION|>--- conflicted
+++ resolved
@@ -8,11 +8,8 @@
   "crates/ursa-rpc-client",
   "crates/ursa-rpc-server",
   "crates/ursa-store",
-<<<<<<< HEAD
   "crates/ursa-tracker"
-=======
   "crates/ursa-utils",
->>>>>>> dbafe8f0
 ]
 
 exclude = [
