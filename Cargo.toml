[workspace]
members = [
  "crates/ursa",
  "crates/ursa-gateway",
<<<<<<< HEAD
=======
  "crates/ursa-index-provider",
>>>>>>> dc1038f7
  "crates/ursa-metrics",
  "crates/ursa-network",
  "crates/ursa-rpc-client",
  "crates/ursa-rpc-server",
  "crates/ursa-store",
]

exclude = [
  "infra",
]

[profile.release]
lto = true
opt-level = 'z'
codegen-units = 1

[patch.crates-io]
ipld_blockstore = { git = "https://github.com/b0xtch/blockstore" }<|MERGE_RESOLUTION|>--- conflicted
+++ resolved
@@ -2,15 +2,13 @@
 members = [
   "crates/ursa",
   "crates/ursa-gateway",
-<<<<<<< HEAD
-=======
   "crates/ursa-index-provider",
->>>>>>> dc1038f7
   "crates/ursa-metrics",
   "crates/ursa-network",
   "crates/ursa-rpc-client",
   "crates/ursa-rpc-server",
   "crates/ursa-store",
+  "crates/ursa-utils",
 ]
 
 exclude = [
