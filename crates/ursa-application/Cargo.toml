--- conflicted
+++ resolved
@@ -30,8 +30,4 @@
 tendermint-abci = { version = "0.23.7", features = ["client"] }
 tendermint-proto = "0.23.7"
 reqwest = "0.11.11"
-<<<<<<< HEAD
 ursa-utils = { path = "../ursa-utils" }
-=======
-ursa-utils = { path = "../ursa-utils" }
->>>>>>> acb92a8d
