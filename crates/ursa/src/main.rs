--- conflicted
+++ resolved
@@ -5,15 +5,11 @@
 
 use std::{path::PathBuf, sync::Arc};
 
-<<<<<<< HEAD
-use crate::ursa::identity::IdentityManager;
-=======
 use crate::{
     config::{load_config, UrsaConfig, DEFAULT_CONFIG_PATH_STR},
     ursa::identity::IdentityManager,
 };
 use async_std::{sync::RwLock, task};
->>>>>>> 43dd0628
 use db::{rocks::RocksDb, rocks_config::RocksDbConfig};
 use dotenv::dotenv;
 use structopt::StructOpt;
@@ -77,18 +73,11 @@
                 let provider_db_name = provider_config.database_path.clone();
                 let provider_db = RocksDb::open(provider_db_name, &RocksDbConfig::default())
                     .expect("Opening RocksDB must succeed");
-<<<<<<< HEAD
+
                 let index_store = Arc::new(Store::new(Arc::clone(&Arc::new(provider_db))));
-
-                let index_provider = Provider::new(keypair.clone(), Arc::clone(&index_store));
-                let provider_config = ProviderConfig::default();
-
-                let service =
-                    UrsaService::new(keypair, &config, Arc::clone(&store), index_provider.clone());
-=======
                 let index_provider = Provider::new(
                     keypair.clone(),
-                    Arc::new(RwLock::new(provider_db)),
+                    Arc::new(&index_store),
                     provider_config.clone(),
                 );
 
@@ -98,7 +87,6 @@
                     Arc::clone(&store),
                     index_provider.clone(),
                 );
->>>>>>> 43dd0628
                 let rpc_sender = service.command_sender().clone();
 
                 // Start libp2p service
