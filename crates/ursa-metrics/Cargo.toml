[package]
name = "ursa-metrics"
version = "0.1.0"
edition = "2021"
authors = ["mtavano <marcello@fleek.co>"]
license = "MIT"
repository = "https://github.com/Psychedelic/ursa"
description = "Ursa metrics"
# See more keys and their definitions at https://doc.rust-lang.org/cargo/reference/manifest.html

[dependencies]
anyhow = "1.0.56"
axum = "0.5.7"
libp2p-swarm = "0.37.0"
metrics = "0.20.1"
metrics-exporter-prometheus = "0.11.0"
<<<<<<< HEAD
prometheus-client = "0.18.0"
tokio = { version = "1.20.1", features = ["full"] }
=======
prometheus-client = "0.16.0"
serde = { version = "1.0", features = ["derive"] }
>>>>>>> 43dd0628
tracing = "0.1.33"<|MERGE_RESOLUTION|>--- conflicted
+++ resolved
@@ -14,11 +14,6 @@
 libp2p-swarm = "0.37.0"
 metrics = "0.20.1"
 metrics-exporter-prometheus = "0.11.0"
-<<<<<<< HEAD
 prometheus-client = "0.18.0"
-tokio = { version = "1.20.1", features = ["full"] }
-=======
-prometheus-client = "0.16.0"
 serde = { version = "1.0", features = ["derive"] }
->>>>>>> 43dd0628
 tracing = "0.1.33"