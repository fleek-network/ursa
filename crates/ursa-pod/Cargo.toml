--- conflicted
+++ resolved
@@ -52,11 +52,14 @@
 harness = false
 
 [[bench]]
+name = "tree"
+harness = false
+
+[[bench]]
 name = "codec"
 harness = false
 
 [[bench]]
-<<<<<<< HEAD
 name = "e2e"
 harness = false
 
@@ -72,8 +75,4 @@
 [[bin]]
 name = "parser"
 path = "benchmarks/parser/main.rs"
-required-features = ["parser"]
-=======
-name = "tree"
-harness = false
->>>>>>> 3acaa411
+required-features = ["parser"]