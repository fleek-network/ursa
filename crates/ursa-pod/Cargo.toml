[package]
name = "ursa-pod"
version = "0.1.0"
edition = "2021"
authors = ["qti3e <i@parsa.oo>", "ossian <self@ossian.dev>"]

[dependencies]
rand.workspace = true
anyhow.workspace = true
blake3.workspace = true
thiserror.workspace = true
arrayref = "0.3"
arrayvec = "0.7"
bytes = "1.4"
elliptic-curve = { version = "0.13", default-features = false, features = ["hash2curve", "arithmetic"] }
futures = { version = "0.3", optional = true }
k256 = { version = "0.13", default-features = false, features = ["arithmetic", "hash2curve", "expose-field"] }
rand_core = "0.6"
rand_hc = "0.3"
sha2 = "0.10"

# Client and server dependencies
tokio = { version = "1.0", features = ["full"], optional = true }
tokio-stream = { version = "0.1", optional = true }
tracing = { version = "0.1", optional = true }

# Criterion benchmark dependencies
hyper = { version = "1.0.0-rc.3", features = ["full"], optional = true }
http-body-util = { version = "0.1.0-rc.2", optional = true }
quinn = { version = "0.9.3", optional = true }
rcgen = { version = "0.10.0", optional = true }
rustls = { version = "0.20.8", default-features = false, features = ["dangerous_configuration"], optional = true }

# Binary benchmark dependencies
serde = { version = "1.0", features = ["derive"], optional = true }
serde_json = { version = "1.0", optional = true }
rayon  = { version = "1.7", optional = true }
fnv = { version = "1.0", optional = true }
clap = { version = "4.2", features = ["derive"], optional = true }
gnuplot = { version = "0.0.37", optional = true }

[dev-dependencies]
benchmarks_utils = { git = "https://github.com/qti3e/benchmarks", rev = "c3c9c354dced98fdad0b08dacc8e8bd8fefcb08e", package = "benchmarks" }
criterion = { version = "0.4.0", features = ["html_reports", "async_tokio"] }
tracing-subscriber = "0.2"

[features]
default = ["client", "server"]
client = ["tokio", "tokio-stream", "futures", "tracing"]
server = ["tokio", "tokio-stream", "futures", "tracing"]
bench-hyper = ["tokio", "hyper", "http-body-util"]
<<<<<<< HEAD
bench-quic = ["tokio", "quinn", "rcgen", "rustls"]
benchmarks = []
parser = ["serde", "serde_json", "rayon", "fnv"]
=======
benchmarks = ["serde", "serde_json", "rayon", "fnv", "clap", "gnuplot"]
>>>>>>> 4ff1640c

[[bench]]
name = "encrypt"
harness = false

[[bench]]
name = "tree"
harness = false

[[bench]]
name = "codec"
harness = false

[[bench]]
name = "e2e"
harness = false

[[bin]]
name = "ufdp-bench-client"
path = "benchmarks/client.rs"

[[bin]]
name = "ufdp-bench-server"
path = "benchmarks/server.rs"
required-features = ["benchmarks"]

[[bin]]
name = "ufdp-bench-parser"
path = "benchmarks/parser/main.rs"
required-features = ["benchmarks"]<|MERGE_RESOLUTION|>--- conflicted
+++ resolved
@@ -49,13 +49,8 @@
 client = ["tokio", "tokio-stream", "futures", "tracing"]
 server = ["tokio", "tokio-stream", "futures", "tracing"]
 bench-hyper = ["tokio", "hyper", "http-body-util"]
-<<<<<<< HEAD
+benchmarks = ["serde", "serde_json", "rayon", "fnv", "clap", "gnuplot"]
 bench-quic = ["tokio", "quinn", "rcgen", "rustls"]
-benchmarks = []
-parser = ["serde", "serde_json", "rayon", "fnv"]
-=======
-benchmarks = ["serde", "serde_json", "rayon", "fnv", "clap", "gnuplot"]
->>>>>>> 4ff1640c
 
 [[bench]]
 name = "encrypt"
