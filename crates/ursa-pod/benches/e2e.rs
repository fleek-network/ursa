<<<<<<< HEAD
use crate::tls_utils::TestCertificate;
=======
use crate::tls_utils::TestTlsConfig;
>>>>>>> 343ad4df
use criterion::{measurement::Measurement, *};
use futures::Future;
use std::time::Duration;
use tokio::sync::oneshot;
use ursa_pod::connection::consts::MAX_BLOCK_SIZE;
use ursa_pod::server::Backend;
use ursa_pod::types::{Blake3Cid, BlsSignature, Secp256k1PublicKey};

const MAX_REQUESTS: usize = 64;
const DECRYPTION_KEY: [u8; 33] = [3u8; 33];

const KILOBYTE_FILES: &[&[u8]] = &[
    &[0u8; 1024],
    &[0u8; 2 * 1024],
    &[0u8; 4 * 1024],
    &[0u8; 8 * 1024],
    &[0u8; 16 * 1024],
    &[0u8; 32 * 1024],
    &[0u8; 64 * 1024],
    &[0u8; 128 * 1024],
    &[0u8; 256 * 1024],
    &[0u8; 512 * 1024],
];
const MEGABYTE_FILES: &[&[u8]] = &[
    &[0u8; 1024 * 1024],
    &[0u8; 2 * 1024 * 1024],
    &[0u8; 4 * 1024 * 1024],
    &[0u8; 8 * 1024 * 1024],
    &[0u8; 16 * 1024 * 1024],
    &[0u8; 32 * 1024 * 1024],
    &[0u8; 64 * 1024 * 1024],
    &[0u8; 128 * 1024 * 1024],
    &[0u8; 256 * 1024 * 1024],
    &[0u8; 512 * 1024 * 1024],
];

fn benchmark_sizes<T: Measurement, C, S>(
    g: &mut BenchmarkGroup<T>,
    files: &[&'static [u8]],
    uses_tls: bool,
    unit: usize,
<<<<<<< HEAD
    client: impl Fn(String, usize, Option<TestCertificate>) -> C,
    server: impl Fn(String, &'static [u8], oneshot::Sender<u16>, Option<TestCertificate>) -> S,
=======
    client: impl Fn(String, usize, Option<TestTlsConfig>) -> C,
    server: impl Fn(String, &'static [u8], oneshot::Sender<u16>, Option<TestTlsConfig>) -> S,
>>>>>>> 343ad4df
) where
    C: Future,
    S: Future + Send + 'static,
    S::Output: Send + 'static,
{
    let runtime = tokio::runtime::Builder::new_multi_thread()
        .enable_all()
        .build()
        .unwrap();

<<<<<<< HEAD
    let certificate = uses_tls.then(|| TestCertificate::new());
=======
    let certificate = uses_tls.then(|| TestTlsConfig::new());
>>>>>>> 343ad4df

    for file in files {
        // Spawn the server and wait for it to signal that it's ready.
        let (tx_started, rx_started) = oneshot::channel();
        let server_task = runtime.spawn(server(
            "127.0.0.1:0".into(),
            file,
            tx_started,
            certificate.clone(),
        ));
        let port = futures::executor::block_on(rx_started).unwrap();
        let addr = format!("127.0.0.1:{port}");

        let mut num_requests = 1;
        while num_requests <= MAX_REQUESTS {
            let len = file.len() * num_requests;
            g.throughput(Throughput::Bytes(len as u64));

            // We need to allocate additional time to carry the same accuracy between the benchmarks
            let mut time = Duration::from_secs(10 + num_requests as u64);
            time += Duration::from_micros(len as u64 / 40);
            g.measurement_time(time);

            g.bench_with_input(
                BenchmarkId::new(
                    format!(
                        "{num_requests} request{}",
                        if num_requests != 1 { "s" } else { "" }
                    ),
                    file.len() / unit,
                ),
                &num_requests,
                |b, &n| {
                    b.to_async(&runtime)
                        .iter(|| client(addr.clone(), n, certificate.clone()));
                },
            );

            num_requests *= 2;
        }

        server_task.abort();
    }
}

fn protocol_benchmarks(c: &mut Criterion) {
    // benchmark different file sizes
    for (range, files, unit) in [
        ("Content Size (Kilobyte)", KILOBYTE_FILES, 1024),
        ("Content Size (Megabyte)", MEGABYTE_FILES, 1024 * 1024),
    ] {
        {
            let mut g = c.benchmark_group(format!("TCP UFDP/{range}"));
            g.sample_size(20);
            benchmark_sizes(
                &mut g,
                files,
                false,
                unit,
                tcp_ufdp::client_loop,
                tcp_ufdp::server_loop,
            );
        }

        {
            let mut g = c.benchmark_group(format!("TCP/TLS UFDP/{range}"));
            g.sample_size(20);
            benchmark_sizes(
                &mut g,
                files,
                true,
                unit,
                tcp_tls_ufdp::client_loop,
                tcp_tls_ufdp::server_loop,
            );
        }

        #[cfg(feature = "bench-hyper")]
        {
            let mut g = c.benchmark_group(format!("HTTP Hyper/{range}"));
            g.sample_size(20);
            benchmark_sizes(
                &mut g,
                files,
                false,
                unit,
                http_hyper::client_loop,
                http_hyper::server_loop,
            );
        }

        #[cfg(feature = "bench-quic")]
        {
            let mut g = c.benchmark_group(format!("QUINN UFDP/{range}"));
            g.sample_size(20);
            benchmark_sizes(
                &mut g,
                files,
                true,
                unit,
                quinn_ufdp::client_loop,
                quinn_ufdp::server_loop,
            );
        }
    }
}

#[derive(Clone, Copy)]
struct DummyBackend {
    content: &'static [u8],
}

impl Backend for DummyBackend {
    fn raw_block(&self, _cid: &Blake3Cid, block: u64) -> Option<&[u8]> {
        let s = block as usize * MAX_BLOCK_SIZE;
        if s < self.content.len() {
            let e = self.content.len().min(s + MAX_BLOCK_SIZE);
            Some(&self.content[s..e])
        } else {
            None
        }
    }

    fn decryption_key(&self, _request_id: u64) -> (ursa_pod::types::Secp256k1AffinePoint, u64) {
        (DECRYPTION_KEY, 0)
    }

    fn get_balance(&self, _pubkey: Secp256k1PublicKey) -> u128 {
        9001
    }

    fn save_batch(&self, _batch: BlsSignature) -> Result<(), String> {
        Ok(())
    }
}

mod tcp_ufdp {
    use super::DummyBackend;
<<<<<<< HEAD
    use crate::tls_utils::TestCertificate;
=======
    use crate::tls_utils::TestTlsConfig;
>>>>>>> 343ad4df
    use futures::future::join_all;
    use tokio::{
        net::{TcpListener, TcpStream},
        task,
    };
    use ursa_pod::{client::UfdpClient, server::UfdpHandler, types::Blake3Cid};

    const CLIENT_PUB_KEY: [u8; 48] = [3u8; 48];
    const CID: Blake3Cid = Blake3Cid([3u8; 32]);

    /// Simple tcp server loop that replies with static content
<<<<<<< HEAD
=======
    pub async fn server_loop(
        addr: String,
        content: &'static [u8],
        tx_started: tokio::sync::oneshot::Sender<u16>,
        _: Option<TestTlsConfig>,
    ) {
        let listener = TcpListener::bind(&addr).await.unwrap();
        let port = listener.local_addr().unwrap().port();

        tx_started.send(port).unwrap();

        loop {
            let (stream, _) = listener.accept().await.unwrap();
            let handler = UfdpHandler::new(stream, DummyBackend { content }, 0);
            task::spawn(async move {
                if let Err(e) = handler.serve().await {
                    println!("server error: {e:?}");
                }
            });
        }
    }

    /// Simple client loop that sends a request and loops over the block stream, dropping the bytes
    /// immediately.
    pub async fn client_loop(addr: String, iterations: usize, _: Option<TestTlsConfig>) {
        let mut tasks = vec![];
        for _ in 0..iterations {
            let stream = TcpStream::connect(&addr).await.unwrap();
            let task = task::spawn(async {
                let mut client = UfdpClient::new(stream, CLIENT_PUB_KEY, None).await.unwrap();

                client.request(CID).await.unwrap();
            });
            tasks.push(task);
        }
        join_all(tasks).await;
    }
}

mod tcp_tls_ufdp {
    use super::DummyBackend;
    use crate::tls_utils::TestTlsConfig;
    use futures::future::join_all;
    use std::sync::Arc;
    use tokio::io::AsyncWriteExt;
    use tokio::{
        net::{TcpListener, TcpStream},
        task,
    };
    use tokio_rustls::{TlsAcceptor, TlsConnector};
    use ursa_pod::{client::UfdpClient, server::UfdpHandler, types::Blake3Cid};

    const CLIENT_PUB_KEY: [u8; 48] = [3u8; 48];
    const CID: Blake3Cid = Blake3Cid([3u8; 32]);

>>>>>>> 343ad4df
    pub async fn server_loop(
        addr: String,
        content: &'static [u8],
        tx_started: tokio::sync::oneshot::Sender<u16>,
<<<<<<< HEAD
        _: Option<TestCertificate>,
=======
        tls_config: Option<TestTlsConfig>,
>>>>>>> 343ad4df
    ) {
        let listener = TcpListener::bind(&addr).await.unwrap();
        let port = listener.local_addr().unwrap().port();

        tx_started.send(port).unwrap();

        let acceptor = TlsAcceptor::from(Arc::new(tls_config.unwrap().server_config()));
        loop {
            let (stream, _) = listener.accept().await.unwrap();
            let stream = acceptor.accept(stream).await.unwrap();
            let handler = UfdpHandler::new(stream, DummyBackend { content }, 0);
            task::spawn(async move {
                if let Err(e) = handler.serve().await {
                    println!("server error: {e:?}")
                }
            });
        }
    }

<<<<<<< HEAD
    /// Simple client loop that sends a request and loops over the block stream, dropping the bytes
    /// immediately.
    pub async fn client_loop(addr: String, iterations: usize, _: Option<TestCertificate>) {
=======
    pub async fn client_loop(addr: String, iterations: usize, tls_config: Option<TestTlsConfig>) {
        let domain = rustls::ServerName::try_from("localhost").unwrap();
>>>>>>> 343ad4df
        let mut tasks = vec![];
        let tls_config = Arc::new(tls_config.unwrap().client_config());
        for _ in 0..iterations {
            let connector = TlsConnector::from(tls_config.clone());
            let stream = TcpStream::connect(&addr).await.unwrap();
            let stream = connector.connect(domain.clone(), stream).await.unwrap();
            let task = task::spawn(async {
                let mut client = UfdpClient::new(stream, CLIENT_PUB_KEY, None).await.unwrap();

                client.request(CID).await.unwrap();
                client.finish().shutdown().await.unwrap();
            });
            tasks.push(task);
        }
        join_all(tasks).await;
    }
}

#[cfg(feature = "bench-hyper")]
mod http_hyper {
    use std::io::Error;

<<<<<<< HEAD
    use crate::tls_utils::TestCertificate;
=======
    use crate::tls_utils::TestTlsConfig;
>>>>>>> 343ad4df
    use bytes::Bytes;
    use http_body_util::{BodyExt, Empty, Full};
    use hyper::{server::conn::http1, service::service_fn, Request, Response};
    use tokio::net::{TcpListener, TcpStream};

    pub async fn server_loop(
        addr: String,
        content: &'static [u8],
        tx_started: tokio::sync::oneshot::Sender<u16>,
<<<<<<< HEAD
        _: Option<TestCertificate>,
=======
        _: Option<TestTlsConfig>,
>>>>>>> 343ad4df
    ) {
        let listener = TcpListener::bind(addr).await.unwrap();
        let port = listener.local_addr().unwrap().port();
        tx_started.send(port).unwrap();

        loop {
            let (stream, _) = listener.accept().await.unwrap();

            let service = service_fn(move |_req| async move {
                Ok::<_, Error>(Response::new(Full::new(Bytes::from(content))))
            });

            if let Err(err) = http1::Builder::new()
                .serve_connection(stream, service)
                .await
            {
                println!("Error serving connection: {:?}", err);
            }
        }
    }

<<<<<<< HEAD
    pub async fn client_loop(addr: String, iterations: usize, _: Option<TestCertificate>) {
=======
    pub async fn client_loop(addr: String, iterations: usize, _: Option<TestTlsConfig>) {
>>>>>>> 343ad4df
        for _ in 0..iterations {
            // Open a TCP connection to the remote host
            let stream = TcpStream::connect(&addr).await.unwrap();
            // Perform a TCP handshake
            let (mut sender, conn) = hyper::client::conn::http1::handshake(stream).await.unwrap();
            // Spawn a task to poll the connection, driving the HTTP state
            tokio::task::spawn(async move {
                if let Err(err) = conn.await {
                    println!("Connection failed: {:?}", err);
                }
            });
            // Create an HTTP request with an empty body and a HOST header
            let req = Request::builder()
                .uri(&addr)
                .header(hyper::header::HOST, "127.0.0.1")
                .body(Empty::<Bytes>::new())
                .unwrap();
            // Send it
            let mut res = sender.send_request(req).await.unwrap();
            // Stream the body, dropping each chunk immediately
            while let Some(frame) = res.frame().await {
                match frame {
                    Ok(_bytes) => {}
                    Err(e) => panic!("{e:?}"),
                }
            }
        }
    }
}

#[cfg(feature = "bench-quic")]
mod quinn_ufdp {
    use super::{
<<<<<<< HEAD
        tls_utils::{client_config, server_config, TestCertificate},
=======
        tls_utils::{client_config, server_config, TestTlsConfig},
>>>>>>> 343ad4df
        DummyBackend,
    };
    use futures::future::join_all;
    use quinn::{ConnectionError, Endpoint, RecvStream, SendStream, ServerConfig};
    use std::{
        io::Error,
        pin::Pin,
        sync::Arc,
        task::{Context, Poll},
    };
    use tokio::io::{AsyncRead, AsyncWrite, ReadBuf};
    use tokio::task;
    use ursa_pod::{client::UfdpClient, server::UfdpHandler, types::Blake3Cid};

    const CLIENT_PUB_KEY: [u8; 48] = [3u8; 48];
    const CID: Blake3Cid = Blake3Cid([3u8; 32]);

    pub async fn server_loop(
        addr: String,
        content: &'static [u8],
        tx_started: tokio::sync::oneshot::Sender<u16>,
<<<<<<< HEAD
        cert: Option<TestCertificate>,
=======
        cert: Option<TestTlsConfig>,
>>>>>>> 343ad4df
    ) {
        let server_config = ServerConfig::with_crypto(Arc::new(server_config(cert.unwrap())));
        let server = Endpoint::server(server_config, addr.parse().unwrap()).unwrap();
        let port = server.local_addr().unwrap().port();

        tx_started.send(port).unwrap();

        while let Some(connecting) = server.accept().await {
            let connection = connecting.await.unwrap();
            let content_clone = content.clone();
            task::spawn(async move {
                loop {
                    match connection.accept_bi().await {
                        Ok((tx, rx)) => {
                            task::spawn(async {
                                let stream = BiStream { tx, rx };
                                let handler = UfdpHandler::new(
                                    stream,
                                    DummyBackend {
                                        content: content_clone,
                                    },
                                    0,
                                );
                                if let Err(e) = handler.serve().await {
                                    println!("server error: {e:?}");
                                }
                            });
                        }
                        Err(ConnectionError::ApplicationClosed(_)) => {
                            // Client closed the connection.
                            break;
                        }
                        Err(e) => panic!("{e:?}"),
                    }
                }
            });
        }
    }

<<<<<<< HEAD
    pub async fn client_loop(addr: String, iterations: usize, cert: Option<TestCertificate>) {
=======
    pub async fn client_loop(addr: String, iterations: usize, cert: Option<TestTlsConfig>) {
>>>>>>> 343ad4df
        let mut tasks = vec![];
        let mut endpoint = Endpoint::client("0.0.0.0:0".parse().unwrap()).unwrap();
        let client_config = quinn::ClientConfig::new(Arc::new(client_config(cert.unwrap())));
        endpoint.set_default_client_config(client_config);
        let stream = endpoint
            .connect(addr.parse().unwrap(), "localhost")
            .unwrap()
            .await
            .unwrap();
        for _ in 0..iterations {
            let (tx, rx) = stream.open_bi().await.unwrap();
            let stream = BiStream { tx, rx };
            let task = task::spawn(async move {
                let mut client = UfdpClient::new(stream, CLIENT_PUB_KEY, None).await.unwrap();
                client.request(CID).await.unwrap();
                let mut stream = client.finish();
                stream.tx.finish().await.unwrap();
            });
            tasks.push(task);
        }
        join_all(tasks).await;
    }

    // Bidirectional QUIC stream for sending one request.
    struct BiStream {
        tx: SendStream,
        rx: RecvStream,
    }

    impl AsyncRead for BiStream {
        fn poll_read(
            mut self: Pin<&mut Self>,
            cx: &mut Context<'_>,
            buf: &mut ReadBuf<'_>,
        ) -> Poll<std::io::Result<()>> {
            Pin::new(&mut self.rx).poll_read(cx, buf)
        }
    }

    impl AsyncWrite for BiStream {
        fn poll_write(
            mut self: Pin<&mut Self>,
            cx: &mut Context<'_>,
            buf: &[u8],
        ) -> Poll<Result<usize, Error>> {
            Pin::new(&mut self.tx).poll_write(cx, buf)
        }

        fn poll_flush(mut self: Pin<&mut Self>, cx: &mut Context<'_>) -> Poll<Result<(), Error>> {
            Pin::new(&mut self.tx).poll_flush(cx)
        }

        fn poll_shutdown(
            mut self: Pin<&mut Self>,
            cx: &mut Context<'_>,
        ) -> Poll<Result<(), Error>> {
            Pin::new(&mut self.tx).poll_shutdown(cx)
        }
    }
}

mod tls_utils {
    use rustls::{Certificate, ClientConfig, PrivateKey, ServerConfig};
    #[derive(Clone)]
<<<<<<< HEAD
    pub struct TestCertificate {
        pub cert: Vec<rustls::Certificate>,
        pub key: rustls::PrivateKey,
    }

    impl TestCertificate {
        pub fn new() -> Self {
            let cert = rcgen::generate_simple_self_signed(vec!["localhost".to_string()]).unwrap();
            let key = PrivateKey(cert.serialize_private_key_der());
            let cert = vec![Certificate(cert.serialize_der().unwrap())];
            Self { cert, key }
        }
    }

    pub fn server_config(cert: TestCertificate) -> ServerConfig {
        let mut config = ServerConfig::builder()
            .with_safe_defaults()
            .with_no_client_auth()
            .with_single_cert(cert.cert, cert.key)
            .unwrap();
        config.alpn_protocols = vec![b"ufdp".to_vec()];
        config
    }

    pub fn client_config(cert: TestCertificate) -> ClientConfig {
        let mut roots = rustls::RootCertStore::empty();
        roots.add(&cert.cert.first().unwrap()).unwrap();

        let mut config = ClientConfig::builder()
            .with_safe_defaults()
            .with_root_certificates(roots)
            .with_no_client_auth();
        config.alpn_protocols = vec![b"ufdp".to_vec()];
        config
=======
    pub struct TestTlsConfig {
        pub cert: Vec<Certificate>,
        pub key: PrivateKey,
        server_config: Option<ServerConfig>,
        client_config: Option<ClientConfig>,
    }

    impl TestTlsConfig {
        pub fn new() -> Self {
            Self::with_configs(None, None)
        }

        pub fn with_configs(
            server_config: Option<ServerConfig>,
            client_config: Option<ClientConfig>,
        ) -> Self {
            let cert = rcgen::generate_simple_self_signed(vec!["localhost".to_string()]).unwrap();
            let key = PrivateKey(cert.serialize_private_key_der());
            let cert = vec![Certificate(cert.serialize_der().unwrap())];
            Self {
                cert,
                key,
                server_config,
                client_config,
            }
        }

        pub fn server_config(self) -> ServerConfig {
            if let Some(config) = self.server_config {
                config
            } else {
                let mut config = ServerConfig::builder()
                    .with_safe_defaults()
                    .with_no_client_auth()
                    .with_single_cert(self.cert, self.key)
                    .unwrap();
                config.alpn_protocols = vec![b"ufdp".to_vec()];
                config
            }
        }

        pub fn client_config(self) -> ClientConfig {
            if let Some(config) = self.client_config {
                config
            } else {
                let mut roots = rustls::RootCertStore::empty();
                roots.add(&self.cert.first().unwrap()).unwrap();

                let mut config = ClientConfig::builder()
                    .with_safe_defaults()
                    .with_root_certificates(roots)
                    .with_no_client_auth();
                config.alpn_protocols = vec![b"ufdp".to_vec()];
                config
            }
        }
>>>>>>> 343ad4df
    }
}

criterion_group!(benches, protocol_benchmarks);
criterion_main!(benches);<|MERGE_RESOLUTION|>--- conflicted
+++ resolved
@@ -1,8 +1,4 @@
-<<<<<<< HEAD
-use crate::tls_utils::TestCertificate;
-=======
 use crate::tls_utils::TestTlsConfig;
->>>>>>> 343ad4df
 use criterion::{measurement::Measurement, *};
 use futures::Future;
 use std::time::Duration;
@@ -44,13 +40,8 @@
     files: &[&'static [u8]],
     uses_tls: bool,
     unit: usize,
-<<<<<<< HEAD
-    client: impl Fn(String, usize, Option<TestCertificate>) -> C,
-    server: impl Fn(String, &'static [u8], oneshot::Sender<u16>, Option<TestCertificate>) -> S,
-=======
     client: impl Fn(String, usize, Option<TestTlsConfig>) -> C,
     server: impl Fn(String, &'static [u8], oneshot::Sender<u16>, Option<TestTlsConfig>) -> S,
->>>>>>> 343ad4df
 ) where
     C: Future,
     S: Future + Send + 'static,
@@ -61,11 +52,7 @@
         .build()
         .unwrap();
 
-<<<<<<< HEAD
-    let certificate = uses_tls.then(|| TestCertificate::new());
-=======
     let certificate = uses_tls.then(|| TestTlsConfig::new());
->>>>>>> 343ad4df
 
     for file in files {
         // Spawn the server and wait for it to signal that it's ready.
@@ -204,11 +191,7 @@
 
 mod tcp_ufdp {
     use super::DummyBackend;
-<<<<<<< HEAD
-    use crate::tls_utils::TestCertificate;
-=======
     use crate::tls_utils::TestTlsConfig;
->>>>>>> 343ad4df
     use futures::future::join_all;
     use tokio::{
         net::{TcpListener, TcpStream},
@@ -220,8 +203,6 @@
     const CID: Blake3Cid = Blake3Cid([3u8; 32]);
 
     /// Simple tcp server loop that replies with static content
-<<<<<<< HEAD
-=======
     pub async fn server_loop(
         addr: String,
         content: &'static [u8],
@@ -277,16 +258,11 @@
     const CLIENT_PUB_KEY: [u8; 48] = [3u8; 48];
     const CID: Blake3Cid = Blake3Cid([3u8; 32]);
 
->>>>>>> 343ad4df
     pub async fn server_loop(
         addr: String,
         content: &'static [u8],
         tx_started: tokio::sync::oneshot::Sender<u16>,
-<<<<<<< HEAD
-        _: Option<TestCertificate>,
-=======
         tls_config: Option<TestTlsConfig>,
->>>>>>> 343ad4df
     ) {
         let listener = TcpListener::bind(&addr).await.unwrap();
         let port = listener.local_addr().unwrap().port();
@@ -306,14 +282,8 @@
         }
     }
 
-<<<<<<< HEAD
-    /// Simple client loop that sends a request and loops over the block stream, dropping the bytes
-    /// immediately.
-    pub async fn client_loop(addr: String, iterations: usize, _: Option<TestCertificate>) {
-=======
     pub async fn client_loop(addr: String, iterations: usize, tls_config: Option<TestTlsConfig>) {
         let domain = rustls::ServerName::try_from("localhost").unwrap();
->>>>>>> 343ad4df
         let mut tasks = vec![];
         let tls_config = Arc::new(tls_config.unwrap().client_config());
         for _ in 0..iterations {
@@ -336,11 +306,7 @@
 mod http_hyper {
     use std::io::Error;
 
-<<<<<<< HEAD
-    use crate::tls_utils::TestCertificate;
-=======
     use crate::tls_utils::TestTlsConfig;
->>>>>>> 343ad4df
     use bytes::Bytes;
     use http_body_util::{BodyExt, Empty, Full};
     use hyper::{server::conn::http1, service::service_fn, Request, Response};
@@ -350,11 +316,7 @@
         addr: String,
         content: &'static [u8],
         tx_started: tokio::sync::oneshot::Sender<u16>,
-<<<<<<< HEAD
-        _: Option<TestCertificate>,
-=======
         _: Option<TestTlsConfig>,
->>>>>>> 343ad4df
     ) {
         let listener = TcpListener::bind(addr).await.unwrap();
         let port = listener.local_addr().unwrap().port();
@@ -376,11 +338,7 @@
         }
     }
 
-<<<<<<< HEAD
-    pub async fn client_loop(addr: String, iterations: usize, _: Option<TestCertificate>) {
-=======
     pub async fn client_loop(addr: String, iterations: usize, _: Option<TestTlsConfig>) {
->>>>>>> 343ad4df
         for _ in 0..iterations {
             // Open a TCP connection to the remote host
             let stream = TcpStream::connect(&addr).await.unwrap();
@@ -413,14 +371,7 @@
 
 #[cfg(feature = "bench-quic")]
 mod quinn_ufdp {
-    use super::{
-<<<<<<< HEAD
-        tls_utils::{client_config, server_config, TestCertificate},
-=======
-        tls_utils::{client_config, server_config, TestTlsConfig},
->>>>>>> 343ad4df
-        DummyBackend,
-    };
+    use super::{tls_utils::TestTlsConfig, DummyBackend};
     use futures::future::join_all;
     use quinn::{ConnectionError, Endpoint, RecvStream, SendStream, ServerConfig};
     use std::{
@@ -440,13 +391,10 @@
         addr: String,
         content: &'static [u8],
         tx_started: tokio::sync::oneshot::Sender<u16>,
-<<<<<<< HEAD
-        cert: Option<TestCertificate>,
-=======
-        cert: Option<TestTlsConfig>,
->>>>>>> 343ad4df
+        tls_config: Option<TestTlsConfig>,
     ) {
-        let server_config = ServerConfig::with_crypto(Arc::new(server_config(cert.unwrap())));
+        let server_config =
+            ServerConfig::with_crypto(Arc::new(tls_config.unwrap().server_config()));
         let server = Endpoint::server(server_config, addr.parse().unwrap()).unwrap();
         let port = server.local_addr().unwrap().port();
 
@@ -484,14 +432,10 @@
         }
     }
 
-<<<<<<< HEAD
-    pub async fn client_loop(addr: String, iterations: usize, cert: Option<TestCertificate>) {
-=======
-    pub async fn client_loop(addr: String, iterations: usize, cert: Option<TestTlsConfig>) {
->>>>>>> 343ad4df
+    pub async fn client_loop(addr: String, iterations: usize, tls_config: Option<TestTlsConfig>) {
         let mut tasks = vec![];
         let mut endpoint = Endpoint::client("0.0.0.0:0".parse().unwrap()).unwrap();
-        let client_config = quinn::ClientConfig::new(Arc::new(client_config(cert.unwrap())));
+        let client_config = quinn::ClientConfig::new(Arc::new(tls_config.unwrap().client_config()));
         endpoint.set_default_client_config(client_config);
         let stream = endpoint
             .connect(addr.parse().unwrap(), "localhost")
@@ -553,42 +497,6 @@
 mod tls_utils {
     use rustls::{Certificate, ClientConfig, PrivateKey, ServerConfig};
     #[derive(Clone)]
-<<<<<<< HEAD
-    pub struct TestCertificate {
-        pub cert: Vec<rustls::Certificate>,
-        pub key: rustls::PrivateKey,
-    }
-
-    impl TestCertificate {
-        pub fn new() -> Self {
-            let cert = rcgen::generate_simple_self_signed(vec!["localhost".to_string()]).unwrap();
-            let key = PrivateKey(cert.serialize_private_key_der());
-            let cert = vec![Certificate(cert.serialize_der().unwrap())];
-            Self { cert, key }
-        }
-    }
-
-    pub fn server_config(cert: TestCertificate) -> ServerConfig {
-        let mut config = ServerConfig::builder()
-            .with_safe_defaults()
-            .with_no_client_auth()
-            .with_single_cert(cert.cert, cert.key)
-            .unwrap();
-        config.alpn_protocols = vec![b"ufdp".to_vec()];
-        config
-    }
-
-    pub fn client_config(cert: TestCertificate) -> ClientConfig {
-        let mut roots = rustls::RootCertStore::empty();
-        roots.add(&cert.cert.first().unwrap()).unwrap();
-
-        let mut config = ClientConfig::builder()
-            .with_safe_defaults()
-            .with_root_certificates(roots)
-            .with_no_client_auth();
-        config.alpn_protocols = vec![b"ufdp".to_vec()];
-        config
-=======
     pub struct TestTlsConfig {
         pub cert: Vec<Certificate>,
         pub key: PrivateKey,
@@ -645,7 +553,6 @@
                 config
             }
         }
->>>>>>> 343ad4df
     }
 }
 
