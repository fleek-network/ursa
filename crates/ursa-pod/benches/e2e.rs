--- conflicted
+++ resolved
@@ -1,8 +1,4 @@
-<<<<<<< HEAD
-use crate::tls_utils::TestCertificate;
-=======
 use crate::tls_utils::TestTlsConfig;
->>>>>>> 4323e500
 use criterion::{measurement::Measurement, *};
 use futures::Future;
 use std::time::Duration;
@@ -44,13 +40,8 @@
     files: &[&'static [u8]],
     uses_tls: bool,
     unit: usize,
-<<<<<<< HEAD
-    client: impl Fn(String, usize, Option<TestCertificate>) -> C,
-    server: impl Fn(String, &'static [u8], oneshot::Sender<u16>, Option<TestCertificate>) -> S,
-=======
     client: impl Fn(String, usize, Option<TestTlsConfig>) -> C,
     server: impl Fn(String, &'static [u8], oneshot::Sender<u16>, Option<TestTlsConfig>) -> S,
->>>>>>> 4323e500
 ) where
     C: Future,
     S: Future + Send + 'static,
@@ -60,13 +51,7 @@
         .enable_all()
         .build()
         .unwrap();
-
-<<<<<<< HEAD
-    let certificate = uses_tls.then(|| TestCertificate::new());
-=======
     let certificate = uses_tls.then(|| TestTlsConfig::new());
->>>>>>> 4323e500
-
     for file in files {
         // Spawn the server and wait for it to signal that it's ready.
         let (tx_started, rx_started) = oneshot::channel();
@@ -170,7 +155,6 @@
                 quinn_ufdp::server_loop,
             );
         }
-<<<<<<< HEAD
 
         #[cfg(feature = "bench-websockets")]
         {
@@ -185,8 +169,6 @@
                 websocket_ufdp::server_loop,
             );
         }
-=======
->>>>>>> 4323e500
     }
 }
 
@@ -221,11 +203,7 @@
 
 mod tcp_ufdp {
     use super::DummyBackend;
-<<<<<<< HEAD
-    use crate::tls_utils::TestCertificate;
-=======
     use crate::tls_utils::TestTlsConfig;
->>>>>>> 4323e500
     use futures::future::join_all;
     use tokio::{
         net::{TcpListener, TcpStream},
@@ -241,11 +219,7 @@
         addr: String,
         content: &'static [u8],
         tx_started: tokio::sync::oneshot::Sender<u16>,
-<<<<<<< HEAD
-        _: Option<TestCertificate>,
-=======
         _: Option<TestTlsConfig>,
->>>>>>> 4323e500
     ) {
         let listener = TcpListener::bind(&addr).await.unwrap();
         let port = listener.local_addr().unwrap().port();
@@ -265,11 +239,7 @@
 
     /// Simple client loop that sends a request and loops over the block stream, dropping the bytes
     /// immediately.
-<<<<<<< HEAD
-    pub async fn client_loop(addr: String, iterations: usize, _: Option<TestCertificate>) {
-=======
     pub async fn client_loop(addr: String, iterations: usize, _: Option<TestTlsConfig>) {
->>>>>>> 4323e500
         let mut tasks = vec![];
         for _ in 0..iterations {
             let stream = TcpStream::connect(&addr).await.unwrap();
@@ -286,16 +256,10 @@
 
 mod tcp_tls_ufdp {
     use super::DummyBackend;
-<<<<<<< HEAD
-    use crate::tls_utils::{client_config, server_config, TestCertificate};
-    use futures::future::join_all;
-    use std::sync::Arc;
-=======
     use crate::tls_utils::TestTlsConfig;
     use futures::future::join_all;
     use std::sync::Arc;
     use tokio::io::AsyncWriteExt;
->>>>>>> 4323e500
     use tokio::{
         net::{TcpListener, TcpStream},
         task,
@@ -310,53 +274,36 @@
         addr: String,
         content: &'static [u8],
         tx_started: tokio::sync::oneshot::Sender<u16>,
-<<<<<<< HEAD
-        cert: Option<TestCertificate>,
-=======
         tls_config: Option<TestTlsConfig>,
->>>>>>> 4323e500
     ) {
         let listener = TcpListener::bind(&addr).await.unwrap();
         let port = listener.local_addr().unwrap().port();
 
         tx_started.send(port).unwrap();
 
-<<<<<<< HEAD
-        let acceptor = TlsAcceptor::from(Arc::new(server_config(cert.unwrap())));
-=======
         let acceptor = TlsAcceptor::from(Arc::new(tls_config.unwrap().server_config()));
->>>>>>> 4323e500
         loop {
             let (stream, _) = listener.accept().await.unwrap();
             let stream = acceptor.accept(stream).await.unwrap();
             let handler = UfdpHandler::new(stream, DummyBackend { content }, 0);
             task::spawn(async move {
                 if let Err(e) = handler.serve().await {
-                    println!("server error: {e:?}")
+                    println!("server error: {e:?}");
                 }
             });
         }
     }
 
-<<<<<<< HEAD
-    pub async fn client_loop(addr: String, iterations: usize, cert: Option<TestCertificate>) {
-=======
     pub async fn client_loop(addr: String, iterations: usize, tls_config: Option<TestTlsConfig>) {
->>>>>>> 4323e500
         let domain = rustls::ServerName::try_from("localhost").unwrap();
         let mut tasks = vec![];
         let tls_config = Arc::new(tls_config.unwrap().client_config());
         for _ in 0..iterations {
-<<<<<<< HEAD
-            let connector = TlsConnector::from(Arc::new(client_config(cert.clone().unwrap())));
-=======
             let connector = TlsConnector::from(tls_config.clone());
->>>>>>> 4323e500
             let stream = TcpStream::connect(&addr).await.unwrap();
             let stream = connector.connect(domain.clone(), stream).await.unwrap();
             let task = task::spawn(async {
                 let mut client = UfdpClient::new(stream, CLIENT_PUB_KEY, None).await.unwrap();
-
                 client.request(CID).await.unwrap();
                 client.finish().shutdown().await.unwrap();
             });
@@ -369,7 +316,7 @@
 #[cfg(feature = "bench-websockets")]
 mod websocket_ufdp {
     use super::DummyBackend;
-    use crate::tls_utils::{client_config, server_config, TestCertificate};
+    use crate::tls_utils::TestTlsConfig;
     use futures::future::join_all;
     use futures::{ready, Sink, TryStream};
     use std::io;
@@ -392,14 +339,14 @@
         addr: String,
         content: &'static [u8],
         tx_started: tokio::sync::oneshot::Sender<u16>,
-        cert: Option<TestCertificate>,
+        tls_config: Option<TestTlsConfig>,
     ) {
         let listener = TcpListener::bind(&addr).await.unwrap();
         let port = listener.local_addr().unwrap().port();
 
         tx_started.send(port).unwrap();
 
-        let acceptor = TlsAcceptor::from(Arc::new(server_config(cert.unwrap())));
+        let acceptor = TlsAcceptor::from(Arc::new(tls_config.unwrap().server_config()));
         loop {
             let (stream, _) = listener.accept().await.unwrap();
             let stream = acceptor.accept(stream).await.unwrap();
@@ -417,17 +364,16 @@
         }
     }
 
-    pub async fn client_loop(addr: String, iterations: usize, cert: Option<TestCertificate>) {
+    pub async fn client_loop(addr: String, iterations: usize, tls_config: Option<TestTlsConfig>) {
         let mut tasks = vec![];
         let new_addr = format!("localhost:{}", addr.strip_prefix("127.0.0.1:").unwrap());
+        let tls_config = Arc::new(tls_config.unwrap().client_config());
         for _ in 0..iterations {
             let url = Url::parse(format!("wss://{new_addr}/bench").as_str()).unwrap();
             let (stream, _) = tokio_tungstenite::connect_async_tls_with_config(
                 url,
                 Some(WebSocketConfig::default()),
-                Some(Connector::Rustls(Arc::new(client_config(
-                    cert.clone().unwrap(),
-                )))),
+                Some(Connector::Rustls(tls_config.clone())),
             )
             .await
             .unwrap();
@@ -535,27 +481,18 @@
 
 #[cfg(feature = "bench-hyper")]
 mod http_hyper {
-    use std::io::Error;
-
-<<<<<<< HEAD
-    use crate::tls_utils::TestCertificate;
-=======
     use crate::tls_utils::TestTlsConfig;
->>>>>>> 4323e500
     use bytes::Bytes;
     use http_body_util::{BodyExt, Empty, Full};
     use hyper::{server::conn::http1, service::service_fn, Request, Response};
+    use std::io::Error;
     use tokio::net::{TcpListener, TcpStream};
 
     pub async fn server_loop(
         addr: String,
         content: &'static [u8],
         tx_started: tokio::sync::oneshot::Sender<u16>,
-<<<<<<< HEAD
-        _: Option<TestCertificate>,
-=======
         _: Option<TestTlsConfig>,
->>>>>>> 4323e500
     ) {
         let listener = TcpListener::bind(addr).await.unwrap();
         let port = listener.local_addr().unwrap().port();
@@ -577,11 +514,7 @@
         }
     }
 
-<<<<<<< HEAD
-    pub async fn client_loop(addr: String, iterations: usize, _: Option<TestCertificate>) {
-=======
     pub async fn client_loop(addr: String, iterations: usize, _: Option<TestTlsConfig>) {
->>>>>>> 4323e500
         for _ in 0..iterations {
             // Open a TCP connection to the remote host
             let stream = TcpStream::connect(&addr).await.unwrap();
@@ -614,14 +547,7 @@
 
 #[cfg(feature = "bench-quic")]
 mod quinn_ufdp {
-<<<<<<< HEAD
-    use super::{
-        tls_utils::{client_config, server_config, TestCertificate},
-        DummyBackend,
-    };
-=======
     use super::{tls_utils::TestTlsConfig, DummyBackend};
->>>>>>> 4323e500
     use futures::future::join_all;
     use quinn::{ConnectionError, Endpoint, RecvStream, SendStream, ServerConfig};
     use std::{
@@ -641,16 +567,10 @@
         addr: String,
         content: &'static [u8],
         tx_started: tokio::sync::oneshot::Sender<u16>,
-<<<<<<< HEAD
-        cert: Option<TestCertificate>,
-    ) {
-        let server_config = ServerConfig::with_crypto(Arc::new(server_config(cert.unwrap())));
-=======
         tls_config: Option<TestTlsConfig>,
     ) {
         let server_config =
             ServerConfig::with_crypto(Arc::new(tls_config.unwrap().server_config()));
->>>>>>> 4323e500
         let server = Endpoint::server(server_config, addr.parse().unwrap()).unwrap();
         let port = server.local_addr().unwrap().port();
 
@@ -688,17 +608,10 @@
         }
     }
 
-<<<<<<< HEAD
-    pub async fn client_loop(addr: String, iterations: usize, cert: Option<TestCertificate>) {
-        let mut tasks = vec![];
-        let mut endpoint = Endpoint::client("0.0.0.0:0".parse().unwrap()).unwrap();
-        let client_config = quinn::ClientConfig::new(Arc::new(client_config(cert.unwrap())));
-=======
     pub async fn client_loop(addr: String, iterations: usize, tls_config: Option<TestTlsConfig>) {
         let mut tasks = vec![];
         let mut endpoint = Endpoint::client("0.0.0.0:0".parse().unwrap()).unwrap();
         let client_config = quinn::ClientConfig::new(Arc::new(tls_config.unwrap().client_config()));
->>>>>>> 4323e500
         endpoint.set_default_client_config(client_config);
         let stream = endpoint
             .connect(addr.parse().unwrap(), "localhost")
@@ -760,42 +673,6 @@
 mod tls_utils {
     use rustls::{Certificate, ClientConfig, PrivateKey, ServerConfig};
     #[derive(Clone)]
-<<<<<<< HEAD
-    pub struct TestCertificate {
-        pub cert: Vec<rustls::Certificate>,
-        pub key: rustls::PrivateKey,
-    }
-
-    impl TestCertificate {
-        pub fn new() -> Self {
-            let cert = rcgen::generate_simple_self_signed(vec!["localhost".to_string()]).unwrap();
-            let key = PrivateKey(cert.serialize_private_key_der());
-            let cert = vec![Certificate(cert.serialize_der().unwrap())];
-            Self { cert, key }
-        }
-    }
-
-    pub fn server_config(cert: TestCertificate) -> ServerConfig {
-        let mut config = ServerConfig::builder()
-            .with_safe_defaults()
-            .with_no_client_auth()
-            .with_single_cert(cert.cert, cert.key)
-            .unwrap();
-        config.alpn_protocols = vec![b"ufdp".to_vec()];
-        config
-    }
-
-    pub fn client_config(cert: TestCertificate) -> ClientConfig {
-        let mut roots = rustls::RootCertStore::empty();
-        roots.add(&cert.cert.first().unwrap()).unwrap();
-
-        let mut config = ClientConfig::builder()
-            .with_safe_defaults()
-            .with_root_certificates(roots)
-            .with_no_client_auth();
-        config.alpn_protocols = vec![b"ufdp".to_vec()];
-        config
-=======
     pub struct TestTlsConfig {
         pub cert: Vec<Certificate>,
         pub key: PrivateKey,
@@ -852,7 +729,6 @@
                 config
             }
         }
->>>>>>> 4323e500
     }
 }
 
