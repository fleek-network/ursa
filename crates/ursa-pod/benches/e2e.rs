--- conflicted
+++ resolved
@@ -90,44 +90,6 @@
         ("Content Size (Kilobyte)", KILOBYTE_FILES, 1024),
         ("Content Size (Megabyte)", MEGABYTE_FILES, 1024 * 1024),
     ] {
-<<<<<<< HEAD
-        #[cfg(all(not(feature = "bench-hyper"), not(feature = "bench-quic")))]
-        let proto = "TCP UFDP";
-        #[cfg(feature = "bench-hyper")]
-        let proto = "HTTP Hyper";
-        #[cfg(feature = "bench-quic")]
-        let proto = "QUIC UFDP";
-
-        let mut g = c.benchmark_group(format!("{proto}/{range}"));
-        g.sample_size(20);
-
-        #[cfg(all(not(feature = "bench-hyper"), not(feature = "bench-quic")))]
-        benchmark_sizes(
-            &mut g,
-            files,
-            unit,
-            tcp_ufdp::client_loop,
-            tcp_ufdp::server_loop,
-        );
-
-        #[cfg(feature = "bench-hyper")]
-        benchmark_sizes(
-            &mut g,
-            files,
-            unit,
-            http_hyper::client_loop,
-            http_hyper::server_loop,
-        );
-
-        #[cfg(feature = "bench-quic")]
-        benchmark_sizes(
-            &mut g,
-            files,
-            unit,
-            quic_ufdp::client_loop,
-            quic_ufdp::server_loop,
-        );
-=======
         {
             let mut g = c.benchmark_group(format!("TCP UFDP/{range}"));
             g.sample_size(20);
@@ -152,7 +114,19 @@
                 http_hyper::server_loop,
             );
         }
->>>>>>> 4ff1640c
+
+        #[cfg(feature = "bench-quic")]
+        {
+            let mut g = c.benchmark_group(format!("QUIC UFDP/{range}"));
+            g.sample_size(20);
+            benchmark_sizes(
+                &mut g,
+                files,
+                unit,
+                quic_ufdp::client_loop,
+                quic_ufdp::server_loop,
+            );
+        }
     }
 }
 
