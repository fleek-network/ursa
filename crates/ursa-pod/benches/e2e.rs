use std::time::Duration;

use criterion::{measurement::Measurement, *};
use futures::Future;
use tokio::sync::oneshot;
use ursa_pod::{
    blake3::Hash,
    connection::consts::MAX_BLOCK_SIZE,
    server::Backend,
    types::{BlsSignature, Secp256k1PublicKey},
};

use crate::tls_utils::TestTlsConfig;

const MAX_REQUESTS: usize = 64;
const DECRYPTION_KEY: [u8; 33] = [3u8; 33];
const CLIENT_PUB_KEY: [u8; 48] = [3u8; 48];
const CID: Blake3Cid = Blake3Cid([3u8; 32]);

const KILOBYTE_FILES: &[&[u8]] = &[
    &[0u8; 1024],
    &[0u8; 2 * 1024],
    &[0u8; 4 * 1024],
    &[0u8; 8 * 1024],
    &[0u8; 16 * 1024],
    &[0u8; 32 * 1024],
    &[0u8; 64 * 1024],
    &[0u8; 128 * 1024],
    &[0u8; 256 * 1024],
    &[0u8; 512 * 1024],
];
const MEGABYTE_FILES: &[&[u8]] = &[
    &[0u8; 1024 * 1024],
    &[0u8; 2 * 1024 * 1024],
    &[0u8; 4 * 1024 * 1024],
    &[0u8; 8 * 1024 * 1024],
    &[0u8; 16 * 1024 * 1024],
    &[0u8; 32 * 1024 * 1024],
    &[0u8; 64 * 1024 * 1024],
    &[0u8; 128 * 1024 * 1024],
    &[0u8; 256 * 1024 * 1024],
    &[0u8; 512 * 1024 * 1024],
];

fn benchmark_sizes<T: Measurement, C, S>(
    g: &mut BenchmarkGroup<T>,
    files: &[&'static [u8]],
    uses_tls: bool,
    unit: usize,
    client: impl Fn(String, usize, Hash, Option<TestTlsConfig>) -> C,
    server: impl Fn(String, &'static [u8], oneshot::Sender<(u16, Hash)>, Option<TestTlsConfig>) -> S,
) where
    C: Future,
    S: Future + Send + 'static,
    S::Output: Send + 'static,
{
    let runtime = tokio::runtime::Builder::new_multi_thread()
        .enable_all()
        .build()
        .unwrap();

    let certificate = uses_tls.then(TestTlsConfig::new);

    for file in files {
        // Spawn the server and wait for it to signal that it's ready.
        let (tx_started, rx_started) = oneshot::channel();
        let server_task = runtime.spawn(server(
            "127.0.0.1:0".into(),
            file,
            tx_started,
            certificate.clone(),
        ));
        let (port, hash) = futures::executor::block_on(rx_started).unwrap();
        let addr = format!("127.0.0.1:{port}");

        let mut num_requests = 1;
        while num_requests <= MAX_REQUESTS {
            let len = file.len() * num_requests;
            g.throughput(Throughput::Bytes(len as u64));

            // We need to allocate additional time to carry the same accuracy between the benchmarks
            let mut time = Duration::from_secs(10 + num_requests as u64);
            time += Duration::from_micros(len as u64 / 40);
            g.measurement_time(time);

            g.bench_with_input(
                BenchmarkId::new(
                    format!(
                        "{num_requests} request{}",
                        if num_requests != 1 { "s" } else { "" }
                    ),
                    file.len() / unit,
                ),
                &num_requests,
                |b, &n| {
                    b.to_async(&runtime)
                        .iter(|| client(addr.clone(), n, hash, certificate.clone()));
                },
            );

            num_requests *= 2;
        }

        server_task.abort();
    }
}

fn protocol_benchmarks(c: &mut Criterion) {
    // benchmark different file sizes
    for (range, files, unit) in [
        ("Content Size (Kilobyte)", KILOBYTE_FILES, 1024),
        ("Content Size (Megabyte)", MEGABYTE_FILES, 1024 * 1024),
    ] {
        {
            let mut g = c.benchmark_group(format!("TCP UFDP/{range}"));
            g.sample_size(20);
            benchmark_sizes(
                &mut g,
                files,
                false,
                unit,
                tcp_ufdp::client_loop,
                tcp_ufdp::server_loop,
            );
        }

        {
            let mut g = c.benchmark_group(format!("TCP/TLS UFDP/{range}"));
            g.sample_size(20);
            benchmark_sizes(
                &mut g,
                files,
                true,
                unit,
                tcp_tls_ufdp::client_loop,
                tcp_tls_ufdp::server_loop,
            );
        }

        #[cfg(feature = "bench-hyper")]
        {
            let mut g = c.benchmark_group(format!("HTTP Hyper/{range}"));
            g.sample_size(20);
            benchmark_sizes(
                &mut g,
                files,
                false,
                unit,
                http_hyper::client_loop,
                http_hyper::server_loop,
            );
        }

        #[cfg(feature = "bench-quic")]
        {
            let mut g = c.benchmark_group(format!("QUINN UFDP/{range}"));
            g.sample_size(20);
            benchmark_sizes(
                &mut g,
                files,
                true,
                unit,
                quinn_ufdp::client_loop,
                quinn_ufdp::server_loop,
            );
        }

        #[cfg(feature = "bench-websockets")]
        {
            let mut g = c.benchmark_group(format!("Websockets UFDP/{range}"));
            g.sample_size(20);
            benchmark_sizes(
                &mut g,
                files,
                true,
                unit,
                websocket_ufdp::client_loop,
                websocket_ufdp::server_loop,
            );
        }
    }
}

#[derive(Clone)]
struct DummyBackend {
    content: &'static [u8],
    tree: Vec<[u8; 32]>,
}

impl DummyBackend {
    fn new(content: &'static [u8]) -> (Self, Hash) {
        // build a 10GB blake3 tree
        let mut tree_builder = blake3::ursa::HashTreeBuilder::new();
        let mut i = 0;
        while let Some(block) = Self::raw_block(content, i) {
            tree_builder.update(block);
            i += 1
        }
        let output = tree_builder.finalize();
        let hash = output.hash;
        let tree = output.tree;
        (Self { content, tree }, hash)
    }

    fn raw_block(content: &'static [u8], block: u64) -> Option<&[u8]> {
        let s = block as usize * MAX_BLOCK_SIZE;
        if s < content.len() {
            let e = content.len().min(s + MAX_BLOCK_SIZE);
            Some(&content[s..e])
        } else {
            None
        }
    }
}

impl Backend for DummyBackend {
    fn raw_block(&self, _hash: &Hash, block: u64) -> Option<&[u8]> {
        Self::raw_block(self.content, block)
    }

    fn decryption_key(&self, _request_id: u64) -> (ursa_pod::types::Secp256k1AffinePoint, u64) {
        (DECRYPTION_KEY, 0)
    }

    fn get_balance(&self, _pubkey: Secp256k1PublicKey) -> u128 {
        9001
    }

    fn save_batch(&self, _batch: BlsSignature) -> Result<(), String> {
        Ok(())
    }

    fn get_tree(&self, _cid: &Hash) -> Option<Vec<[u8; 32]>> {
        Some(self.tree.clone())
    }
}

mod tcp_ufdp {
    use futures::future::join_all;
    use tokio::{
        net::{TcpListener, TcpStream},
        task,
    };
<<<<<<< HEAD
    use ursa_pod::{blake3::Hash, client::UfdpClient, server::UfdpHandler};

    use super::DummyBackend;
    use crate::tls_utils::TestTlsConfig;

    const CLIENT_PUB_KEY: [u8; 48] = [3u8; 48];
=======
    use ursa_pod::{client::UfdpClient, server::UfdpHandler};
    use crate::{CID, CLIENT_PUB_KEY};
>>>>>>> ba0c3d35

    /// Simple tcp server loop that replies with static content
    pub async fn server_loop(
        addr: String,
        content: &'static [u8],
        tx_started: tokio::sync::oneshot::Sender<(u16, Hash)>,
        _: Option<TestTlsConfig>,
    ) {
        let (backend, hash) = DummyBackend::new(content);

        let listener = TcpListener::bind(&addr).await.unwrap();
        let port = listener.local_addr().unwrap().port();

        tx_started.send((port, hash)).unwrap();

        loop {
            let (stream, _) = listener.accept().await.unwrap();
            let handler = UfdpHandler::new(stream, backend.clone(), 0);
            task::spawn(async move {
                if let Err(e) = handler.serve().await {
                    println!("server error: {e:?}");
                }
            });
        }
    }

    /// Simple client loop that sends a request and loops over the block stream, dropping the bytes
    /// immediately.

    pub async fn client_loop(
        addr: String,
        iterations: usize,
        hash: Hash,
        _: Option<TestTlsConfig>,
    ) {
        let mut tasks = vec![];
        for _ in 0..iterations {
            let stream = TcpStream::connect(&addr).await.unwrap();
            let task = task::spawn(async move {
                let mut client = UfdpClient::new(stream, CLIENT_PUB_KEY, None).await.unwrap();

                client.request(hash).await.unwrap();
            });
            tasks.push(task);
        }
        join_all(tasks).await;
    }
}

mod tcp_tls_ufdp {
    use std::sync::Arc;

    use futures::future::join_all;
    use tokio::{
        io::AsyncWriteExt,
        net::{TcpListener, TcpStream},
        task,
    };
    use tokio_rustls::{TlsAcceptor, TlsConnector};
<<<<<<< HEAD
    use ursa_pod::{blake3::Hash, client::UfdpClient, server::UfdpHandler};

    use super::{tls_utils::TestTlsConfig, DummyBackend};

    const CLIENT_PUB_KEY: [u8; 48] = [3u8; 48];
=======
    use ursa_pod::{client::UfdpClient, server::UfdpHandler};
    use crate::{CID, CLIENT_PUB_KEY};
>>>>>>> ba0c3d35

    pub async fn server_loop(
        addr: String,
        content: &'static [u8],
        tx_started: tokio::sync::oneshot::Sender<(u16, Hash)>,
        tls_config: Option<TestTlsConfig>,
    ) {
        let (backend, hash) = DummyBackend::new(content);
        let listener = TcpListener::bind(&addr).await.unwrap();
        let port = listener.local_addr().unwrap().port();

        tx_started.send((port, hash)).unwrap();

        let acceptor = TlsAcceptor::from(Arc::new(tls_config.unwrap().server_config()));
        loop {
            let (stream, _) = listener.accept().await.unwrap();
            let stream = acceptor.accept(stream).await.unwrap();
            let handler = UfdpHandler::new(stream, backend.clone(), 0);
            task::spawn(async move {
                if let Err(e) = handler.serve().await {
                    println!("server error: {e:?}");
                }
            });
        }
    }

    pub async fn client_loop(
        addr: String,
        iterations: usize,
        hash: Hash,
        tls_config: Option<TestTlsConfig>,
    ) {
        let domain = rustls::ServerName::try_from("localhost").unwrap();
        let mut tasks = vec![];
        let tls_config = Arc::new(tls_config.unwrap().client_config());
        for _ in 0..iterations {
            let connector = TlsConnector::from(tls_config.clone());
            let stream = TcpStream::connect(&addr).await.unwrap();
            let stream = connector.connect(domain.clone(), stream).await.unwrap();
            let task = task::spawn(async move {
                let mut client = UfdpClient::new(stream, CLIENT_PUB_KEY, None).await.unwrap();
<<<<<<< HEAD

                client.request(hash).await.unwrap();
=======
                client.request(CID).await.unwrap();
>>>>>>> ba0c3d35
                client.finish().shutdown().await.unwrap();
            });
            tasks.push(task);
        }
        join_all(tasks).await;
    }
}

#[cfg(feature = "bench-websockets")]
mod websocket_ufdp {
    use super::DummyBackend;
    use crate::tls_utils::TestTlsConfig;
    use bytes::Buf;
    use futures::future::join_all;
    use futures::{ready, Sink, TryStream};
    use std::io;
    use std::io::Read;
    use std::pin::Pin;
    use std::sync::Arc;
    use std::task::{Context, Poll};
    use tokio::io::{AsyncRead, AsyncWrite, ReadBuf};
    use tokio::{net::TcpListener, task};
    use tokio_rustls::TlsAcceptor;
    use tokio_tungstenite::tungstenite::protocol::WebSocketConfig;
    use tokio_tungstenite::{Connector, WebSocketStream};
    use url::Url;
    use ursa_pod::{client::UfdpClient, server::UfdpHandler};
    use crate::{CID, CLIENT_PUB_KEY};

    pub async fn server_loop(
        addr: String,
        content: &'static [u8],
        tx_started: tokio::sync::oneshot::Sender<u16>,
        tls_config: Option<TestTlsConfig>,
    ) {
        let listener = TcpListener::bind(&addr).await.unwrap();
        let port = listener.local_addr().unwrap().port();

        tx_started.send(port).unwrap();

        let acceptor = TlsAcceptor::from(Arc::new(tls_config.unwrap().server_config()));
        loop {
            let (stream, _) = listener.accept().await.unwrap();
            let stream = acceptor.accept(stream).await.unwrap();
            let stream = tokio_tungstenite::accept_async(stream).await.unwrap();
            let handler = UfdpHandler::new(
                WebSocketStreamWrap::new(stream),
                DummyBackend { content },
                0,
            );
            task::spawn(async move {
                if let Err(e) = handler.serve().await {
                    println!("server error: {e:?}");
                }
            });
        }
    }

    pub async fn client_loop(addr: String, iterations: usize, tls_config: Option<TestTlsConfig>) {
        let mut tasks = vec![];
        let addr = format!("wss://localhost:{}/bench", addr.strip_prefix("127.0.0.1:").unwrap());
        let tls_config = Arc::new(tls_config.unwrap().client_config());
        for _ in 0..iterations {
            let url = Url::parse(&addr).unwrap();
            let (stream, _) = tokio_tungstenite::connect_async_tls_with_config(
                url,
                Some(WebSocketConfig::default()),
                Some(Connector::Rustls(tls_config.clone())),
            )
            .await
            .unwrap();
            let task = task::spawn(async {
                let mut client =
                    UfdpClient::new(WebSocketStreamWrap::new(stream), CLIENT_PUB_KEY, None)
                        .await
                        .unwrap();

                client.request(CID).await.unwrap();
                let mut stream = client.finish();
                stream.inner.close(None).await.unwrap();
            });
            tasks.push(task);
        }
        join_all(tasks).await;
    }

    // We need this because tokio_tungstenite::WebSocketStream implement Sink and Stream.
    pub struct WebSocketStreamWrap<S> {
        inner: WebSocketStream<S>,
        current_item: Option<io::Cursor<Vec<u8>>>,
    }

    impl<S> WebSocketStreamWrap<S> {
        fn new(inner: WebSocketStream<S>) -> Self {
            Self {
                inner,
                current_item: None,
            }
        }
    }

    impl<S: AsyncWrite + AsyncRead + Unpin> AsyncWrite for WebSocketStreamWrap<S> {
        fn poll_write(
            mut self: Pin<&mut Self>,
            cx: &mut Context<'_>,
            buf: &[u8],
        ) -> Poll<io::Result<usize>> {
            let mut inner = self.as_mut();
            ready!(Pin::new(&mut inner.inner)
                .poll_ready(cx)
                .map_err(|e| io::Error::new(io::ErrorKind::Other, e.to_string()))?);
            let len = buf.len();
            if let Err(e) = Pin::new(&mut inner.inner).start_send(buf.into()) {
                return Poll::Ready(Err(io::Error::new(io::ErrorKind::Other, e.to_string())));
            }
            Poll::Ready(Ok(len))
        }

        fn poll_flush(mut self: Pin<&mut Self>, cx: &mut Context<'_>) -> Poll<io::Result<()>> {
            Pin::new(&mut self.inner)
                .poll_flush(cx)
                .map_err(|e| io::Error::new(io::ErrorKind::Other, e.to_string()))
        }

        fn poll_shutdown(mut self: Pin<&mut Self>, cx: &mut Context<'_>) -> Poll<io::Result<()>> {
            Pin::new(&mut self.inner)
                .poll_close(cx)
                .map_err(|e| io::Error::new(io::ErrorKind::Other, e.to_string()))
        }
    }

    impl<S: AsyncWrite + AsyncRead + Unpin> AsyncRead for WebSocketStreamWrap<S> {
        fn poll_read(
            mut self: Pin<&mut Self>,
            cx: &mut Context<'_>,
            buf: &mut ReadBuf<'_>,
        ) -> Poll<io::Result<()>> {
            let item_to_copy = loop {
                if let Some(ref mut i) = self.current_item {
                    if i.position() < i.get_ref().len() as u64 {
                        break i;
                    }
                }
                self.current_item =
                    Some(match ready!(Pin::new(&mut self.inner).try_poll_next(cx)) {
                        Some(Ok(i)) => {
                            if i.is_binary() {
                                io::Cursor::new(i.into_data())
                            } else if i.is_close() {
                                return Poll::Ready(Ok(()));
                            } else {
                                panic!("Non binary frame sent");
                            }
                        }
                        Some(Err(e)) => {
                            return Poll::Ready(Err(io::Error::new(
                                io::ErrorKind::Other,
                                e.to_string(),
                            )))
                        }
                        None => return Poll::Ready(Ok(())),
                    });
            };

            let mut buff = vec![0; item_to_copy.remaining().min(buf.remaining())];
            item_to_copy.read_exact(&mut buff).unwrap();
            buf.put_slice(buff.as_slice());

            Poll::Ready(Ok(()))
        }
    }
}

#[cfg(feature = "bench-hyper")]
mod http_hyper {
<<<<<<< HEAD
    use std::io::Error;

=======
    use crate::tls_utils::TestTlsConfig;
>>>>>>> ba0c3d35
    use bytes::Bytes;
    use http_body_util::{BodyExt, Empty, Full};
    use hyper::{server::conn::http1, service::service_fn, Request, Response};
    use std::io::Error;
    use tokio::net::{TcpListener, TcpStream};
    use ursa_pod::blake3::Hash;

    use super::tls_utils::TestTlsConfig;

    pub async fn server_loop(
        addr: String,
        content: &'static [u8],
        tx_started: tokio::sync::oneshot::Sender<(u16, Hash)>,
        _: Option<TestTlsConfig>,
    ) {
        let listener = TcpListener::bind(addr).await.unwrap();
        let port = listener.local_addr().unwrap().port();
        tx_started.send((port, Hash::from([0u8; 32]))).unwrap();

        loop {
            let (stream, _) = listener.accept().await.unwrap();

            let service = service_fn(move |_req| async move {
                Ok::<_, Error>(Response::new(Full::new(Bytes::from(content))))
            });

            if let Err(err) = http1::Builder::new()
                .serve_connection(stream, service)
                .await
            {
                println!("Error serving connection: {:?}", err);
            }
        }
    }

    pub async fn client_loop(
        addr: String,
        iterations: usize,
        _hash: Hash,
        _: Option<TestTlsConfig>,
    ) {
        for _ in 0..iterations {
            // Open a TCP connection to the remote host
            let stream = TcpStream::connect(&addr).await.unwrap();
            // Perform a TCP handshake
            let (mut sender, conn) = hyper::client::conn::http1::handshake(stream).await.unwrap();
            // Spawn a task to poll the connection, driving the HTTP state
            tokio::task::spawn(async move {
                if let Err(err) = conn.await {
                    println!("Connection failed: {:?}", err);
                }
            });
            // Create an HTTP request with an empty body and a HOST header
            let req = Request::builder()
                .uri(&addr)
                .header(hyper::header::HOST, "127.0.0.1")
                .body(Empty::<Bytes>::new())
                .unwrap();
            // Send it
            let mut res = sender.send_request(req).await.unwrap();
            // Stream the body, dropping each chunk immediately
            while let Some(frame) = res.frame().await {
                match frame {
                    Ok(_bytes) => {}
                    Err(e) => panic!("{e:?}"),
                }
            }
        }
    }
}

#[cfg(feature = "bench-quic")]
mod quinn_ufdp {
    use std::{
        io::Error,
        pin::Pin,
        sync::Arc,
        task::{Context, Poll},
    };
<<<<<<< HEAD

    use futures::future::join_all;
    use quinn::{ConnectionError, Endpoint, RecvStream, SendStream, ServerConfig};
    use tokio::{
        io::{AsyncRead, AsyncWrite, ReadBuf},
        task,
    };
    use ursa_pod::{blake3::Hash, client::UfdpClient, server::UfdpHandler};

    use super::{tls_utils::TestTlsConfig, DummyBackend};

    const CLIENT_PUB_KEY: [u8; 48] = [3u8; 48];
=======
    use tokio::io::{AsyncRead, AsyncWrite, ReadBuf};
    use tokio::task;
    use ursa_pod::{client::UfdpClient, server::UfdpHandler, types::Blake3Cid};
    use crate::{CID, CLIENT_PUB_KEY};
>>>>>>> ba0c3d35

    pub async fn server_loop(
        addr: String,
        content: &'static [u8],
        tx_started: tokio::sync::oneshot::Sender<(u16, Hash)>,
        tls_config: Option<TestTlsConfig>,
    ) {
        let (backend, hash) = DummyBackend::new(content);
        let server_config =
            ServerConfig::with_crypto(Arc::new(tls_config.unwrap().server_config()));
        let server = Endpoint::server(server_config, addr.parse().unwrap()).unwrap();
        let port = server.local_addr().unwrap().port();

        tx_started.send((port, hash)).unwrap();

        while let Some(connecting) = server.accept().await {
            let connection = connecting.await.unwrap();
            let backend = backend.clone();
            task::spawn(async move {
                loop {
                    let backend = backend.clone();
                    match connection.accept_bi().await {
                        Ok((tx, rx)) => {
                            task::spawn(async move {
                                let stream = BiStream { tx, rx };
                                let handler = UfdpHandler::new(stream, backend, 0);
                                if let Err(e) = handler.serve().await {
                                    println!("server error: {e:?}");
                                }
                            });
                        }
                        Err(ConnectionError::ApplicationClosed(_)) => {
                            // Client closed the connection.
                            break;
                        }
                        Err(e) => panic!("{e:?}"),
                    }
                }
            });
        }
    }

    pub async fn client_loop(
        addr: String,
        iterations: usize,
        hash: Hash,
        tls_config: Option<TestTlsConfig>,
    ) {
        let mut tasks = vec![];
        let mut endpoint = Endpoint::client("0.0.0.0:0".parse().unwrap()).unwrap();
        let client_config = quinn::ClientConfig::new(Arc::new(tls_config.unwrap().client_config()));
        endpoint.set_default_client_config(client_config);
        let stream = endpoint
            .connect(addr.parse().unwrap(), "localhost")
            .unwrap()
            .await
            .unwrap();
        for _ in 0..iterations {
            let (tx, rx) = stream.open_bi().await.unwrap();
            let stream = BiStream { tx, rx };
            let task = task::spawn(async move {
                let mut client = UfdpClient::new(stream, CLIENT_PUB_KEY, None).await.unwrap();
                client.request(hash).await.unwrap();
                let mut stream = client.finish();
                stream.tx.finish().await.unwrap();
            });
            tasks.push(task);
        }
        join_all(tasks).await;
    }

    // Bidirectional QUIC stream for sending one request.
    struct BiStream {
        tx: SendStream,
        rx: RecvStream,
    }

    impl AsyncRead for BiStream {
        fn poll_read(
            mut self: Pin<&mut Self>,
            cx: &mut Context<'_>,
            buf: &mut ReadBuf<'_>,
        ) -> Poll<std::io::Result<()>> {
            Pin::new(&mut self.rx).poll_read(cx, buf)
        }
    }

    impl AsyncWrite for BiStream {
        fn poll_write(
            mut self: Pin<&mut Self>,
            cx: &mut Context<'_>,
            buf: &[u8],
        ) -> Poll<Result<usize, Error>> {
            Pin::new(&mut self.tx).poll_write(cx, buf)
        }

        fn poll_flush(mut self: Pin<&mut Self>, cx: &mut Context<'_>) -> Poll<Result<(), Error>> {
            Pin::new(&mut self.tx).poll_flush(cx)
        }

        fn poll_shutdown(
            mut self: Pin<&mut Self>,
            cx: &mut Context<'_>,
        ) -> Poll<Result<(), Error>> {
            Pin::new(&mut self.tx).poll_shutdown(cx)
        }
    }
}

mod tls_utils {
    use rustls::{Certificate, ClientConfig, PrivateKey, ServerConfig};

    #[derive(Clone)]
    pub struct TestTlsConfig {
        pub cert: Vec<Certificate>,
        pub key: PrivateKey,
        server_config: Option<ServerConfig>,
        client_config: Option<ClientConfig>,
    }

    impl TestTlsConfig {
        pub fn new() -> Self {
            Self::with_configs(None, None)
        }

        pub fn with_configs(
            server_config: Option<ServerConfig>,
            client_config: Option<ClientConfig>,
        ) -> Self {
            let cert = rcgen::generate_simple_self_signed(vec!["localhost".to_string()]).unwrap();
            let key = PrivateKey(cert.serialize_private_key_der());
            let cert = vec![Certificate(cert.serialize_der().unwrap())];
            Self {
                cert,
                key,
                server_config,
                client_config,
            }
        }

        pub fn server_config(self) -> ServerConfig {
            if let Some(config) = self.server_config {
                config
            } else {
                let mut config = ServerConfig::builder()
                    .with_safe_defaults()
                    .with_no_client_auth()
                    .with_single_cert(self.cert, self.key)
                    .unwrap();
                config.alpn_protocols = vec![b"ufdp".to_vec()];
                config
            }
        }

        pub fn client_config(self) -> ClientConfig {
            if let Some(config) = self.client_config {
                config
            } else {
                let mut roots = rustls::RootCertStore::empty();
                roots.add(self.cert.first().unwrap()).unwrap();

                let mut config = ClientConfig::builder()
                    .with_safe_defaults()
                    .with_root_certificates(roots)
                    .with_no_client_auth();
                config.alpn_protocols = vec![b"ufdp".to_vec()];
                config
            }
        }
    }
}

criterion_group!(benches, protocol_benchmarks);
criterion_main!(benches);<|MERGE_RESOLUTION|>--- conflicted
+++ resolved
@@ -241,17 +241,12 @@
         net::{TcpListener, TcpStream},
         task,
     };
-<<<<<<< HEAD
     use ursa_pod::{blake3::Hash, client::UfdpClient, server::UfdpHandler};
-
-    use super::DummyBackend;
-    use crate::tls_utils::TestTlsConfig;
-
-    const CLIENT_PUB_KEY: [u8; 48] = [3u8; 48];
-=======
-    use ursa_pod::{client::UfdpClient, server::UfdpHandler};
-    use crate::{CID, CLIENT_PUB_KEY};
->>>>>>> ba0c3d35
+    
+    use super::{
+      CLIENT_PUB_KEY, DummyBackend,
+      tls_utils::TestTlsConfig,
+     };
 
     /// Simple tcp server loop that replies with static content
     pub async fn server_loop(
@@ -311,16 +306,9 @@
         task,
     };
     use tokio_rustls::{TlsAcceptor, TlsConnector};
-<<<<<<< HEAD
     use ursa_pod::{blake3::Hash, client::UfdpClient, server::UfdpHandler};
 
-    use super::{tls_utils::TestTlsConfig, DummyBackend};
-
-    const CLIENT_PUB_KEY: [u8; 48] = [3u8; 48];
-=======
-    use ursa_pod::{client::UfdpClient, server::UfdpHandler};
-    use crate::{CID, CLIENT_PUB_KEY};
->>>>>>> ba0c3d35
+    use super::{tls_utils::TestTlsConfig, DummyBackend, CLIENT_PUB_KEY};
 
     pub async fn server_loop(
         addr: String,
@@ -362,12 +350,7 @@
             let stream = connector.connect(domain.clone(), stream).await.unwrap();
             let task = task::spawn(async move {
                 let mut client = UfdpClient::new(stream, CLIENT_PUB_KEY, None).await.unwrap();
-<<<<<<< HEAD
-
                 client.request(hash).await.unwrap();
-=======
-                client.request(CID).await.unwrap();
->>>>>>> ba0c3d35
                 client.finish().shutdown().await.unwrap();
             });
             tasks.push(task);
@@ -543,16 +526,9 @@
 
 #[cfg(feature = "bench-hyper")]
 mod http_hyper {
-<<<<<<< HEAD
-    use std::io::Error;
-
-=======
-    use crate::tls_utils::TestTlsConfig;
->>>>>>> ba0c3d35
     use bytes::Bytes;
     use http_body_util::{BodyExt, Empty, Full};
     use hyper::{server::conn::http1, service::service_fn, Request, Response};
-    use std::io::Error;
     use tokio::net::{TcpListener, TcpStream};
     use ursa_pod::blake3::Hash;
 
@@ -628,7 +604,6 @@
         sync::Arc,
         task::{Context, Poll},
     };
-<<<<<<< HEAD
 
     use futures::future::join_all;
     use quinn::{ConnectionError, Endpoint, RecvStream, SendStream, ServerConfig};
@@ -638,15 +613,7 @@
     };
     use ursa_pod::{blake3::Hash, client::UfdpClient, server::UfdpHandler};
 
-    use super::{tls_utils::TestTlsConfig, DummyBackend};
-
-    const CLIENT_PUB_KEY: [u8; 48] = [3u8; 48];
-=======
-    use tokio::io::{AsyncRead, AsyncWrite, ReadBuf};
-    use tokio::task;
-    use ursa_pod::{client::UfdpClient, server::UfdpHandler, types::Blake3Cid};
-    use crate::{CID, CLIENT_PUB_KEY};
->>>>>>> ba0c3d35
+    use super::{CLIENT_PUB_KEY, tls_utils::TestTlsConfig, DummyBackend};
 
     pub async fn server_loop(
         addr: String,
