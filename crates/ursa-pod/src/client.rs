--- conflicted
+++ resolved
@@ -151,16 +151,12 @@
         Ok(size)
     }
 
-<<<<<<< HEAD
     /// Consumes the client and returns the underlying stream.
     pub fn finish(self) -> S {
         self.conn.stream
     }
 
-    /// Get the lane assigned to the connection
-=======
     /// Get the lane assigned to the client connection
->>>>>>> 9f769ae7
     pub fn lane(&self) -> u8 {
         self.lane
     }
