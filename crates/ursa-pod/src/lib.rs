//! Implementation of Ursa's fair delivery protocol.

/// UFDP encoding/decoding implementation
pub mod connection;
pub mod keys;
pub mod primitives;
pub mod tree;
/// UFDP types
pub mod types;

/// UFDP client implementation
#[cfg(feature = "client")]
pub mod client;
/// UFDP server implementation
#[cfg(feature = "server")]
pub mod server;

<<<<<<< HEAD
/// Benchmarking and profiling instrument macro
#[macro_use]
pub mod instrument;
=======
/// Reexport of the Blake3 we use.
pub use blake3;
>>>>>>> 3acaa411
<|MERGE_RESOLUTION|>--- conflicted
+++ resolved
@@ -15,11 +15,9 @@
 #[cfg(feature = "server")]
 pub mod server;
 
-<<<<<<< HEAD
 /// Benchmarking and profiling instrument macro
 #[macro_use]
 pub mod instrument;
-=======
+
 /// Reexport of the Blake3 we use.
-pub use blake3;
->>>>>>> 3acaa411
+pub use blake3;