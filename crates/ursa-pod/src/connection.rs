--- conflicted
+++ resolved
@@ -482,10 +482,7 @@
             if let Some(frame) = self.parse_frame(filter)? {
                 return Ok(Some(frame));
             }
-<<<<<<< HEAD
-=======
-
->>>>>>> bd0d94d3
+
             if 0 == self.stream.read_buf(&mut self.read_buffer).await? {
                 // The remote closed the connection. For this to be
                 // a clean shutdown, there should be no data in the
