--- conflicted
+++ resolved
@@ -25,11 +25,8 @@
     pub listen_addr: String,
     pub tls: Option<TlsConfig>,
     pub serve_dir_path: Option<PathBuf>,
-<<<<<<< HEAD
     pub max_size_cache_entry: Option<usize>,
-=======
     pub add_header: Option<HashMap<String, Vec<String>>>,
->>>>>>> b897968c
 }
 
 #[derive(Deserialize, Serialize, Debug, Clone)]
