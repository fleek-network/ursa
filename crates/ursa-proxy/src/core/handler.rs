--- conflicted
+++ resolved
@@ -20,18 +20,13 @@
     task,
 };
 use tokio_util::io::ReaderStream;
-<<<<<<< HEAD
 use tower_http::{
     normalize_path::NormalizePath,
     services::ServeDir,
     set_header::SetResponseHeaderLayer,
     trace::{DefaultMakeSpan, DefaultOnResponse, TraceLayer},
 };
-use tracing::{error, info, info_span, warn, Instrument, Level};
-=======
-use tower_http::{services::ServeDir, set_header::SetResponseHeaderLayer};
-use tracing::{debug, error, info, warn};
->>>>>>> 9b6a9f37
+use tracing::{debug, error, info, info_span, warn, Instrument, Level};
 
 type Client = client::Client<HttpConnector, Body>;
 
