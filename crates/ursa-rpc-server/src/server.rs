use anyhow::Result;
use axum::{Extension, Router};
use ipld_blockstore::BlockStore;
use std::{net::SocketAddr, sync::Arc};

use crate::{
    api::NodeNetworkInterface,
    config::ServerConfig,
    http,
    rpc::{self, rpc::RpcServer},
    service::MultiplexService,
};
use tracing::info;

pub struct Server<S>
where
    S: BlockStore + Sync + Send + 'static,
{
    rpc_server: RpcServer,
    interface: Arc<NodeNetworkInterface<S>>,
}

impl<S> Server<S>
where
    S: BlockStore + Sync + Send + 'static,
{
    pub fn new(interface: Arc<NodeNetworkInterface<S>>) -> Self {
        Self {
            rpc_server: RpcServer::new(Arc::clone(&interface)),
            interface: interface.clone(),
        }
    }

    pub async fn start(&self, config: ServerConfig) -> Result<()> {
        info!("Server (Rpc and http) starting up");
        let rpc_router = Router::new()
            .merge(rpc::routes::network::init())
            .layer(Extension(self.rpc_server.clone()));

        let http = Router::new()
            .merge(http::routes::network::init::<S>())
            .layer(Extension(self.interface.clone()));

        let http_address = SocketAddr::from(([0, 0, 0, 0], config.port));

        let service = MultiplexService::new(http, rpc_router);

        info!("listening on {}", http_address);
        axum::Server::bind(&http_address)
            .serve(tower::make::Shared::new(service))
            .await?;

        Ok(())
    }
}

#[cfg(test)]
mod tests {
    use super::*;

    use db::{rocks::RocksDb, rocks_config::RocksDbConfig};
    use libp2p::{identity::Keypair, PeerId};
    use simple_logger::SimpleLogger;
    use tracing::log::LevelFilter;
    use ursa_index_provider::{config::ProviderConfig, provider::Provider};
    use ursa_store::Store;

    use ursa_network::{config::NetworkConfig, service::UrsaService};

    fn ursa_network_init(
        config: &NetworkConfig,
        store: Arc<Store<RocksDb>>,
    ) -> (UrsaService<RocksDb>, PeerId) {
        let keypair = Keypair::generate_ed25519();
        let local_peer_id = PeerId::from(keypair.public());

        let provider_db = RocksDb::open("index_provider_db", &RocksDbConfig::default())
            .expect("Opening RocksDB must succeed");
<<<<<<< HEAD
        let index_store = Arc::new(Store::new(Arc::clone(&Arc::new(provider_db))));
        let index_provider = Provider::new(keypair.clone(), Arc::clone(&index_store));
=======
        let provider_config = ProviderConfig::default();
        let index_provider = Provider::new(
            keypair.clone(),
            Arc::new(RwLock::new(provider_db)),
            provider_config.clone(),
        );
>>>>>>> 43dd0628

        let service =
            UrsaService::new(keypair, &config, Arc::clone(&store), index_provider.clone());

        (service, local_peer_id)
    }

    #[tokio::test]
    async fn test_rpc_start() {
        SimpleLogger::new()
            .with_utc_timestamps()
            .with_level(LevelFilter::Info)
            .with_colors(true)
            .init()
            .unwrap();

        let config = ServerConfig {
            port: 4069,
            addr: "0.0.0.0".to_string(),
        };

        let db = RocksDb::open("test_db", &RocksDbConfig::default())
            .expect("Opening RocksDB must succeed");
        let db = Arc::new(db);
        let store = Arc::new(Store::new(Arc::clone(&db)));

        let network_config = NetworkConfig::default();
        let (ursa_node, _) = ursa_network_init(&network_config, Arc::clone(&store));
        let ursa_node_sender = ursa_node.command_sender().clone();

        let interface = Arc::new(NodeNetworkInterface {
            store,
            network_send: ursa_node_sender,
        });

        let rpc = Server::new(interface);

        let _ = rpc.start(config).await;
    }
}<|MERGE_RESOLUTION|>--- conflicted
+++ resolved
@@ -74,19 +74,11 @@
         let keypair = Keypair::generate_ed25519();
         let local_peer_id = PeerId::from(keypair.public());
 
+        let provider_config = ProviderConfig::default();
         let provider_db = RocksDb::open("index_provider_db", &RocksDbConfig::default())
             .expect("Opening RocksDB must succeed");
-<<<<<<< HEAD
         let index_store = Arc::new(Store::new(Arc::clone(&Arc::new(provider_db))));
-        let index_provider = Provider::new(keypair.clone(), Arc::clone(&index_store));
-=======
-        let provider_config = ProviderConfig::default();
-        let index_provider = Provider::new(
-            keypair.clone(),
-            Arc::new(RwLock::new(provider_db)),
-            provider_config.clone(),
-        );
->>>>>>> 43dd0628
+        let index_provider = Provider::new(keypair.clone(), index_store, provider_config.clone());
 
         let service =
             UrsaService::new(keypair, &config, Arc::clone(&store), index_provider.clone());
