use anyhow::{anyhow, Result};
use async_fs::File;
use async_trait::async_trait;
use axum::body::StreamBody;
use cid::Cid;
use db::Store as Store_;
use futures::channel::mpsc::unbounded;
use futures::io::BufReader;
use futures::{AsyncRead, AsyncWriteExt, SinkExt};
use fvm_ipld_blockstore::Blockstore;
use fvm_ipld_car::{load_car, CarHeader};
use serde::{Deserialize, Serialize};
use std::path::PathBuf;
use std::sync::Arc;
use tokio::fs::create_dir_all;
use tokio::sync::mpsc::UnboundedSender as Sender;
use tokio::sync::{oneshot, RwLock};
use tokio::task;
use tokio_util::{compat::TokioAsyncWriteCompatExt, io::ReaderStream};
use tracing::info;
use ursa_network::{BitswapType, NetworkCommand};
use ursa_store::{Dag, Store};
use ursa_utils::convert_cid;

pub const MAX_BLOCK_SIZE: usize = 1048576;
pub const MAX_CHUNK_SIZE: usize = 104857600;
pub const DEFAULT_CHUNK_SIZE: usize = 10 * 1024 * 1024; // chunk to ~10MB CARs

/// Network Api
#[derive(Deserialize, Serialize)]
pub struct NetworkGetParams {
    pub cid: String,
}

pub type NetworkGetResult = Vec<u8>;
pub const NETWORK_GET: &str = "ursa_get_cid";

#[derive(Deserialize, Serialize)]
pub struct NetworkPutFileParams {
    pub path: String,
}

pub type NetworkPutFileResult = String;
pub const NETWORK_PUT_FILE: &str = "ursa_put_file";

#[derive(Deserialize, Serialize)]
pub struct NetworkGetFileParams {
    pub path: String,
    pub cid: String,
}
pub const NETWORK_GET_FILE: &str = "ursa_get_file";

/// Abstraction of Ursa's server commands
#[async_trait]
pub trait NetworkInterface: Sync + Send + 'static {
    /// Get a bitswap block from the network
    async fn get(&self, cid: Cid) -> Result<Option<Vec<u8>>>;

    async fn get_data(&self, root_cid: Cid) -> Result<Vec<(Cid, Vec<u8>)>>;

    /// get the file locally via cli
    async fn get_file(&self, path: String, cid: Cid) -> Result<()>;

    // stream the car file from server
    async fn stream(
        &self,
        root_cid: Cid,
    ) -> Result<StreamBody<ReaderStream<tokio::io::DuplexStream>>>;

    /// Put a car file and start providing to the network
    async fn put_car<R: AsyncRead + Send + Unpin>(&self, reader: R) -> Result<Vec<Cid>>;

    // Put a file using a local path
    async fn put_file(&self, path: String) -> Result<Vec<Cid>>;
}
#[derive(Clone)]
pub struct NodeNetworkInterface<S>
where
    S: Blockstore + Store_ + Send + Sync + 'static,
{
    pub store: Arc<Store<S>>,
    pub network_send: Sender<NetworkCommand>,
}

#[async_trait]
impl<S> NetworkInterface for NodeNetworkInterface<S>
where
    S: Blockstore + Store_ + Send + Sync + 'static,
{
    async fn get(&self, cid: Cid) -> Result<Option<Vec<u8>>> {
        if !self.store.blockstore().has(&cid).unwrap() {
            info!("Requesting block with the cid {cid:?}");
            let (sender, receiver) = oneshot::channel();
            let request = NetworkCommand::GetBitswap { cid, sender };

            // use network sender to send command
            self.network_send.send(request);
            if let Err(e) = receiver.await? {
                return Err(anyhow!(
                    "The bitswap failed, please check server logs {:?}",
                    e
                ));
            }
        }
        self.store.blockstore().get(&cid)
    }

<<<<<<< HEAD
    async fn get_data(&self, root_cid: Cid) -> Result<Vec<(Cid, Vec<u8>)>> {
        if !self.store.blockstore().has(&root_cid).unwrap() {
=======
    async fn get_data(&self, root_cid: Cid) -> Result<Vec<(lCid, Vec<u8>)>> {
        if !self.store.blockstore().has(&root_cid)? {
>>>>>>> d8393201
            let (sender, receiver) = oneshot::channel();
            let request = NetworkCommand::GetBitswap {
                cid: root_cid,
                sender,
            };

            // use network sender to send command
            self.network_send.send(request);
            if let Err(e) = receiver.await? {
                return Err(anyhow!(
                    "The bitswap failed, please check server logs {:?}",
                    e
                ));
            }
        }
        let dag = self
            .store
            .dag_traversal(&convert_cid(root_cid.to_bytes()))?;
        info!("Dag traversal done, now streaming the file");

        Ok(dag)
    }

    /// Used through CLI
    async fn get_file(&self, path: String, root_cid: Cid) -> Result<()> {
        info!("getting and storing the file at: {path}");

        let header = CarHeader {
            roots: vec![root_cid],
            version: 1,
        };

        let buffer: Arc<RwLock<Vec<u8>>> = Default::default();
        let (mut tx, mut rx) = unbounded();

        let buffer_cloned = buffer.clone();
        let write_task = tokio::task::spawn(async move {
            header
                .write_stream_async(&mut *buffer_cloned.write().await, &mut rx)
                .await
                .unwrap()
        });
        let dag = self.get_data(root_cid).await?;

        for (cid, data) in dag {
            tx.send((convert_cid(cid.to_bytes()), data)).await?;
        }
        drop(tx);
        write_task.await?;

        let buffer: Vec<_> = buffer.read().await.clone();
        let file_path = PathBuf::from(path).join(format!("{}.car", root_cid));
        create_dir_all(file_path.parent().unwrap()).await?;
        let mut file = File::create(file_path).await?;
        file.write_all(&buffer).await?;
        Ok(())
    }

    async fn stream(
        &self,
        root_cid: Cid,
    ) -> Result<StreamBody<ReaderStream<tokio::io::DuplexStream>>> {
        let header = CarHeader {
            roots: vec![root_cid],
            version: 1,
        };

        let (mut tx, mut rx) = unbounded();
        let (writer, reader) = tokio::io::duplex(1024 * 100);

        let body = axum::body::StreamBody::new(ReaderStream::new(reader));

        task::spawn(async move {
            header
                .write_stream_async(&mut writer.compat_write(), &mut rx)
                .await
                .unwrap()
        });
        let dag = self.get_data(root_cid).await?;

        for (cid, data) in dag {
            tx.send((convert_cid(cid.to_bytes()), data)).await?;
        }
        drop(tx);

        Ok(body)
    }

    async fn put_car<R: AsyncRead + Send + Unpin>(&self, reader: R) -> Result<Vec<Cid>> {
        let cids = load_car(self.store.blockstore(), reader).await?;

        info!("The inserted cids are: {cids:?}");

        let (sender, receiver) = oneshot::channel();
        let request = NetworkCommand::GetBitswap {
            cid: cids[0],
            sender,
        };

        self.network_send.send(request);
        match receiver.await {
            Ok(_) => Ok(cids),
            Err(e) => Err(anyhow!(format!(
                "The PUT failed, please check server logs {:?}",
                e
            ))),
        }
    }

    /// Used through CLI
    async fn put_file(&self, path: String) -> Result<Vec<Cid>> {
        info!("Putting the file on network: {path}");
        let file = File::open(path.clone()).await?;
        let reader = BufReader::new(file);
        self.put_car(reader).await
    }
}

#[cfg(test)]
mod tests {

    use super::*;
    use db::{rocks::RocksDb, rocks_config::RocksDbConfig};
    use libp2p::identity::Keypair;
    use simple_logger::SimpleLogger;
    use tokio::task;
    use tracing::{error, log::LevelFilter};
    use ursa_index_provider::{config::ProviderConfig, provider::Provider};
    use ursa_network::{NetworkConfig, UrsaService};
    use ursa_store::Store;

    fn setup_logger(level: LevelFilter) {
        SimpleLogger::new()
            .with_level(level)
            .with_utc_timestamps()
            .init()
            .unwrap()
    }

    fn get_store(path: &str) -> Arc<Store<RocksDb>> {
        let db = Arc::new(
            RocksDb::open(path, &RocksDbConfig::default()).expect("Opening RocksDB must succeed"),
        );
        Arc::new(Store::new(Arc::clone(&db)))
    }

    #[tokio::test]
    async fn test_stream() -> Result<()> {
        setup_logger(LevelFilter::Info);
        let config = NetworkConfig::default();
        let keypair = Keypair::generate_ed25519();

        let store = get_store("test_db1");

        let provider_config = ProviderConfig::default();
        let provider_db = RocksDb::open("index_provider_db", &RocksDbConfig::default())
            .expect("Opening RocksDB must succeed");
        let index_store = Arc::new(Store::new(Arc::clone(&Arc::new(provider_db))));

        let index_provider = Provider::new(keypair.clone(), index_store, provider_config.clone());

        let service =
            UrsaService::new(keypair, &config, Arc::clone(&store), index_provider.clone());
        let rpc_sender = service.command_sender().clone();

        // Start libp2p service
        task::spawn(async {
            if let Err(err) = service.start().await {
                error!("[service_task] - {:?}", err);
            }
        });

        let interface = Arc::new(NodeNetworkInterface {
            store,
            network_send: rpc_sender,
        });

        let cids = interface
            .put_file("../../car_files/text_b.car".to_string())
            .await?;
        interface.stream(cids[0]).await?;

        Ok(())
    }
}<|MERGE_RESOLUTION|>--- conflicted
+++ resolved
@@ -105,13 +105,8 @@
         self.store.blockstore().get(&cid)
     }
 
-<<<<<<< HEAD
-    async fn get_data(&self, root_cid: Cid) -> Result<Vec<(Cid, Vec<u8>)>> {
-        if !self.store.blockstore().has(&root_cid).unwrap() {
-=======
     async fn get_data(&self, root_cid: Cid) -> Result<Vec<(lCid, Vec<u8>)>> {
         if !self.store.blockstore().has(&root_cid)? {
->>>>>>> d8393201
             let (sender, receiver) = oneshot::channel();
             let request = NetworkCommand::GetBitswap {
                 cid: root_cid,
