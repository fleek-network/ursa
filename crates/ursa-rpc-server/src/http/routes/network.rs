pub const BASE_PATH: &str = "./car_files";

use crate::api::{NetworkInterface, NodeNetworkInterface};
<<<<<<< HEAD
=======
use anyhow::{anyhow, Error};
use async_std::io::Cursor;
>>>>>>> 43dd0628
use axum::{
    extract::{Multipart, Path},
    http::header::{CONTENT_DISPOSITION, CONTENT_TYPE},
    response::{IntoResponse, Response},
    routing::{get, post},
    Extension, Json, Router,
};
<<<<<<< HEAD

use futures::io::Cursor;
=======
use cid::Cid;
>>>>>>> 43dd0628
use hyper::StatusCode;
use ipld_blockstore::BlockStore;
use std::{str::FromStr, sync::Arc};
use tracing::{error, info};

pub fn init<S: BlockStore + Sync + Send + 'static>() -> Router {
    Router::new()
        .route("/", post(upload_handler::<S>))
        .route("/:cid", get(get_handler::<S>))
}

pub enum NetworkError {
    NotFoundError(Error),
    InternalError(Error),
}
impl IntoResponse for NetworkError {
    fn into_response(self) -> Response {
        match self {
            NetworkError::NotFoundError(e) => {
                return (StatusCode::NOT_FOUND, e.to_string()).into_response()
            }
            NetworkError::InternalError(e) => {
                return (StatusCode::INTERNAL_SERVER_ERROR, e.to_string()).into_response()
            }
        };
    }
}

pub async fn upload_handler<S>(
    mut buf: Multipart,
    Extension(interface): Extension<Arc<NodeNetworkInterface<S>>>,
) -> impl IntoResponse
where
    S: BlockStore + Sync + Send + 'static,
{
    info!("uploading file via http");
    if let Some(field) = buf.next_field().await.unwrap() {
        let content_type = field.content_type().unwrap().to_string();
        if content_type == "application/vnd.curl.car".to_string() {
            let data = field.bytes().await.unwrap();
            let vec_data = data.to_vec();
            let reader = Cursor::new(&vec_data);

            return match interface.put_car(reader).await {
                Err(err) => {
                    error!("{:?}", err);
                    (
                        StatusCode::INTERNAL_SERVER_ERROR,
                        Json(format!("{:?}", err)),
                    )
                }
                Ok(res) => (StatusCode::OK, Json(format!("{:?}", res))),
            };
        } else {
            (
                StatusCode::BAD_REQUEST,
                Json("Content type do not match. Only .car files can be uploaded".to_string()),
            )
        }
    } else {
        (StatusCode::BAD_REQUEST, Json("No files found".to_string()))
    }
}

pub async fn get_handler<S>(
    Path(cid_str): Path<String>,
    Extension(interface): Extension<Arc<NodeNetworkInterface<S>>>,
) -> Result<impl IntoResponse, NetworkError>
where
    S: BlockStore + Sync + Send + 'static,
{
    info!("Streaming file over http");
    if let Ok(cid) = Cid::from_str(&cid_str) {
        let mut res = Response::builder();
        return match interface.stream(cid).await {
            Ok(body) => {
                let headers = res.headers_mut().unwrap();
                headers.insert(
                    CONTENT_TYPE,
                    "application/vnd.curl.car; charset=utf-8".parse().unwrap(),
                );
                headers.insert(
                    CONTENT_DISPOSITION,
                    format!("attachment; filename=\"{}.car\"", cid_str)
                        .parse()
                        .unwrap(),
                );

                Ok(res.status(StatusCode::OK).body(body).unwrap())
            }
            Err(err) => {
                error!("{:?}", err);
                Err(NetworkError::InternalError(anyhow!("{}", err)))
            }
        };
    } else {
        return Err(NetworkError::InternalError(anyhow!(
            "Invalid Cid String, Cannot Parse {} to CID",
            &cid_str
        )));
    }
}<|MERGE_RESOLUTION|>--- conflicted
+++ resolved
@@ -1,11 +1,7 @@
 pub const BASE_PATH: &str = "./car_files";
 
 use crate::api::{NetworkInterface, NodeNetworkInterface};
-<<<<<<< HEAD
-=======
 use anyhow::{anyhow, Error};
-use async_std::io::Cursor;
->>>>>>> 43dd0628
 use axum::{
     extract::{Multipart, Path},
     http::header::{CONTENT_DISPOSITION, CONTENT_TYPE},
@@ -13,12 +9,8 @@
     routing::{get, post},
     Extension, Json, Router,
 };
-<<<<<<< HEAD
-
+use cid::Cid;
 use futures::io::Cursor;
-=======
-use cid::Cid;
->>>>>>> 43dd0628
 use hyper::StatusCode;
 use ipld_blockstore::BlockStore;
 use std::{str::FromStr, sync::Arc};
