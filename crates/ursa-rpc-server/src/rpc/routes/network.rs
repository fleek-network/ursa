--- conflicted
+++ resolved
@@ -18,11 +18,7 @@
     },
     rpc::rpc::rpc_handler,
 };
-<<<<<<< HEAD
-use fvm_ipld_car::CarHeader;
 use tokio::sync::{mpsc::channel, RwLock};
-=======
->>>>>>> 43dd0628
 
 use tracing::error;
 pub type Result<T> = anyhow::Result<T, Error>;
@@ -51,8 +47,6 @@
         return Err(Error::INVALID_PARAMS);
     }
 }
-<<<<<<< HEAD
-=======
 pub async fn get_file_handler<I>(
     data: Data<Arc<I>>,
     Params(params): Params<NetworkGetFileParams>,
@@ -74,7 +68,6 @@
         return Err(Error::INVALID_PARAMS);
     }
 }
->>>>>>> 43dd0628
 
 pub async fn put_file_handler<I>(
     data: Data<Arc<I>>,
