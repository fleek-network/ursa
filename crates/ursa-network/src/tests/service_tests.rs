<<<<<<< HEAD
#[cfg(test)]
mod tests {
    use crate::behaviour::BehaviourEvent;
    use crate::origin::Origin;
    use crate::utils::bloom_filter::CountingBloomFilter;
    use crate::{
        codec::protocol::{RequestType, UrsaExchangeRequest},
        NetworkCommand, NetworkConfig, UrsaService, URSA_GLOBAL,
    };
    use anyhow::Result;
    use async_fs::File;
    use bytes::Bytes;
    use cid::{multihash::Code, Cid};
    use db::MemoryDB;
    use futures::io::BufReader;
    use futures::StreamExt;
    use fvm_ipld_car::{load_car, CarReader};
    use ipld_traversal::blockstore::Blockstore;
    use libipld::{cbor::DagCborCodec, ipld, Block, DefaultParams, Ipld};
    use libp2p::kad::{BootstrapOk, KademliaEvent, QueryResult};
    use libp2p::request_response::RequestResponseEvent;
    use libp2p::{
        gossipsub::IdentTopic as Topic, identity::Keypair, multiaddr::Protocol, swarm::SwarmEvent,
        Multiaddr, PeerId,
    };
    use libp2p_bitswap::BitswapStore;
    use simple_logger::SimpleLogger;
    use std::path::Path;
    use std::{sync::Arc, time::Duration, vec};
    use tokio::{select, sync::oneshot, time::timeout};
    use tracing::warn;
    use tracing::{error, info, log::LevelFilter};
    use ursa_store::{BitswapStorage, GraphSyncStorage, UrsaStore};

    fn create_block(ipld: Ipld) -> Block<DefaultParams> {
        Block::encode(DagCborCodec, Code::Blake3_256, &ipld).unwrap()
    }

    fn setup_logger(level: LevelFilter) {
        if let Err(err) = SimpleLogger::new()
            .with_level(level)
            .with_utc_timestamps()
            .init()
        {
            error!("Logger already set {:?}:", err)
        }
=======
use crate::behaviour::BehaviourEvent;
use crate::utils::bloom_filter::CountingBloomFilter;
use crate::{
    codec::protocol::{RequestType, UrsaExchangeRequest},
    NetworkCommand, NetworkConfig, UrsaService, URSA_GLOBAL,
};
use anyhow::Result;
use async_fs::File;
use bytes::Bytes;
use cid::{multihash::Code, Cid};
use db::MemoryDB;
use futures::io::BufReader;
use futures::StreamExt;
use fvm_ipld_car::{load_car, CarReader};
use ipld_traversal::blockstore::Blockstore;
use libipld::{cbor::DagCborCodec, ipld, Block, DefaultParams, Ipld};
use libp2p::kad::{BootstrapOk, KademliaEvent, QueryResult};
use libp2p::request_response::RequestResponseEvent;
use libp2p::{
    gossipsub::IdentTopic as Topic, identity::Keypair, multiaddr::Protocol, swarm::SwarmEvent,
    Multiaddr, PeerId,
};
use libp2p_bitswap::BitswapStore;
use simple_logger::SimpleLogger;
use std::path::Path;
use std::{sync::Arc, time::Duration, vec};
use tokio::{select, sync::oneshot, time::timeout};
use tracing::warn;
use tracing::{error, info, log::LevelFilter};
use ursa_store::{BitswapStorage, GraphSyncStorage, UrsaStore};

fn create_block(ipld: Ipld) -> Block<DefaultParams> {
    Block::encode(DagCborCodec, Code::Blake3_256, &ipld).unwrap()
}

fn setup_logger(level: LevelFilter) {
    if let Err(err) = SimpleLogger::new()
        .with_level(level)
        .with_utc_timestamps()
        .init()
    {
        error!("Logger already set {:?}:", err)
>>>>>>> 06b0d77d
    }
}

fn get_store() -> Arc<UrsaStore<MemoryDB>> {
    let db = Arc::new(MemoryDB::default());
    Arc::new(UrsaStore::new(Arc::clone(&db)))
}

fn get_block(content: &[u8]) -> Block<DefaultParams> {
    create_block(ipld!(content))
}

fn insert_block(mut s: BitswapStorage<MemoryDB>, b: &Block<DefaultParams>) {
    match s.insert(b) {
        Err(err) => error!(
            "there was an error while inserting into the blockstore {:?}",
            err
        ),
        Ok(()) => info!("block inserted successfully"),
    }
}

async fn run_bootstrap(
    config: &mut NetworkConfig,
) -> Result<(UrsaService<MemoryDB>, Multiaddr, PeerId)> {
    let keypair = Keypair::generate_ed25519();
    config.swarm_addrs = vec!["/ip4/127.0.0.1/tcp/0".parse().unwrap()];
    config.bootstrapper = true;
    config.bootstrap_nodes = vec![];
    let (bootstrap, addr, peer_id, ..) = network_init(config, None, Some(keypair)).await?;
    Ok((bootstrap, addr, peer_id))
}

async fn network_init(
    config: &mut NetworkConfig,
    bootstrap_addr: Option<Multiaddr>,
    bootstrap_keypair: Option<Keypair>,
) -> Result<(
    UrsaService<MemoryDB>,
    Multiaddr,
    PeerId,
    Arc<UrsaStore<MemoryDB>>,
)> {
    let keypair = match bootstrap_keypair {
        Some(k) => k,
        None => {
            config.swarm_addrs = vec!["/ip4/0.0.0.0/tcp/0".parse().unwrap()];
            Keypair::generate_ed25519()
        }
    };
    let peer_id = PeerId::from(keypair.clone().public());
    let store = get_store();

    if let Some(addr) = bootstrap_addr {
        config.bootstrap_nodes = vec![addr];
    }

    let mut service = UrsaService::new(keypair, config, Arc::clone(&store))?;

    let node_addrs = async {
        loop {
            if let SwarmEvent::NewListenAddr { mut address, .. } =
                timeout(Duration::from_secs(5), service.swarm.select_next_some())
                    .await
                    .expect("received some event")
            {
                address.push(Protocol::P2p(peer_id.into()));
                return address;
            }
        }
    }
    .await;

    Ok((service, node_addrs, peer_id, store))
}

#[tokio::test]
async fn test_network_start() -> Result<()> {
    setup_logger(LevelFilter::Info);

    let mut config = NetworkConfig::default();
    let (mut service, ..) = network_init(&mut config, None, None).await?;

    loop {
        if let SwarmEvent::NewListenAddr { address, .. } =
            timeout(Duration::from_secs(5), service.swarm.select_next_some())
                .await
                .expect("event to be received")
        {
            info!("SwarmEvent::NewListenAddr: {address:?}");
            break;
        }
    }
    Ok(())
}

#[tokio::test]
async fn test_network_gossip() -> Result<()> {
    setup_logger(LevelFilter::Info);
    let mut config = NetworkConfig::default();

    let (mut node_1, node_1_addrs, ..) = network_init(&mut config, None, None).await?;
    let (mut node_2, ..) = network_init(&mut config, Some(node_1_addrs), None).await?;

    loop {
        select! {
            event_1 = node_1.swarm.select_next_some() => {
                if let SwarmEvent::ConnectionEstablished { .. } = event_1 {
                    let topic = Topic::new(URSA_GLOBAL);
                    if let Err(error) = node_1.swarm.behaviour_mut().publish(topic, Bytes::from_static(b"hello world!")) {
                        warn!("Failed to send with error: {error:?}");
                    };
                }
            }
            event_2 = node_2.swarm.select_next_some() => {
                if let SwarmEvent::Behaviour(BehaviourEvent::Gossipsub(
                    libp2p::gossipsub::GossipsubEvent::Message {
                        propagation_source,
                        message_id,
                        message,
                    },
                )) = event_2
                {
                    info!(
                        "peer: {propagation_source:?}, id: {message_id:?}, message: {message:?}"
                    );
                    assert_eq!(Bytes::from_static(b"hello world!"), message.data);
                    break;
                }
            }
        }
    }

    Ok(())
}

#[tokio::test]
async fn test_network_mdns() -> Result<()> {
    setup_logger(LevelFilter::Info);
    let mut config = NetworkConfig {
        mdns: true,
        bootstrap_nodes: vec![],
        ..Default::default()
    };

    let (node_1, _, peer_id_1, ..) = network_init(&mut config, None, None).await?;
    tokio::task::spawn(async move { node_1.start().await.unwrap() });

    let (mut node_2, ..) = network_init(&mut config, None, None).await?;

    loop {
        let event = node_2.swarm.select_next_some().await;
        if let SwarmEvent::ConnectionEstablished { peer_id, .. } = event {
            info!("[SwarmEvent::ConnectionEstablished]: {peer_id:?}, {peer_id_1:?}");
            if peer_id == peer_id_1 {
                break;
            }
        };
    }
    Ok(())
}

#[tokio::test]
async fn test_network_kad() -> Result<()> {
    setup_logger(LevelFilter::Info);

    let (bootstrap, bootstrap_addr, bootstrap_id) =
        run_bootstrap(&mut NetworkConfig::default()).await?;

    tokio::task::spawn(async move { bootstrap.start().await.unwrap() });

    let (mut node_1, _, peer_id_1, ..) = network_init(
        &mut NetworkConfig::default(),
        Some(bootstrap_addr.clone()),
        None,
    )
    .await?;

    // wait for node 1 to identify with bootstrap
    loop {
        if let SwarmEvent::Behaviour(BehaviourEvent::Identify(libp2p::identify::Event::Sent {
            peer_id,
            ..
        })) = node_1.swarm.select_next_some().await
        {
            info!("[SwarmEvent::Identify::Sent]: {peer_id:?}, {bootstrap_id:?}");
            if peer_id == bootstrap_id {
                break;
            }
        }
    }

    tokio::task::spawn(async move { node_1.start().await.unwrap() });

    let (mut node_2, ..) =
        network_init(&mut NetworkConfig::default(), Some(bootstrap_addr), None).await?;

    // wait for node 2 to connect with node 1 through kad peer discovery
    loop {
        if let SwarmEvent::ConnectionEstablished { peer_id, .. } =
            node_2.swarm.select_next_some().await
        {
            info!("[SwarmEvent::ConnectionEstablished]: {peer_id:?}, {peer_id_1:?}");
            if peer_id == peer_id_1 {
                break;
            }
        }
    }
    Ok(())
}

#[tokio::test]
async fn test_network_req_res() -> Result<()> {
    setup_logger(LevelFilter::Info);
    let mut config = NetworkConfig::default();

    let (mut node_1, node_1_addrs, peer_id_1, ..) = network_init(&mut config, None, None).await?;
    let (mut node_2, _, peer_id_2, ..) =
        network_init(&mut config, Some(node_1_addrs), None).await?;

    // Wait for at least one connection
    loop {
        if let SwarmEvent::ConnectionEstablished { peer_id, .. } =
            node_1.swarm.select_next_some().await
        {
            info!("[SwarmEvent::ConnectionEstablished]: {peer_id:?}, {peer_id_1:?}: ");
            break;
        }
    }

    let node_1_sender = node_1.command_sender();
    tokio::task::spawn(async move { node_1.start().await.unwrap() });

    let (sender, _) = oneshot::channel();
    let request = UrsaExchangeRequest(RequestType::CarRequest("Qm".to_string()));
    let msg = NetworkCommand::SendRequest {
        peer_id: peer_id_2,
        request,
        channel: sender,
    };

    assert!(node_1_sender.send(msg).is_ok());

    loop {
        if let SwarmEvent::Behaviour(BehaviourEvent::RequestResponse(
            RequestResponseEvent::Message { peer, message },
        )) = timeout(Duration::from_secs(5), node_2.swarm.select_next_some())
            .await
            .expect("event to be received")
        {
            info!("[RequestResponseEvent::Message]: {peer:?}, {message:?}");
            break;
        }
    }

    Ok(())
}

#[tokio::test]
async fn test_bitswap_get() -> Result<()> {
    setup_logger(LevelFilter::Info);
    let mut config = NetworkConfig {
        mdns: true,
        ..Default::default()
    };

    let (mut node_1, node_1_addrs, peer_id_1, store_1) =
        network_init(&mut config, None, None).await?;
    let (node_2, _, _, store_2) = network_init(&mut config, Some(node_1_addrs), None).await?;

    let bitswap_store_1 = BitswapStorage(store_1.clone());
    let mut bitswap_store_2 = BitswapStorage(store_2.clone());

    let block = get_block(&b"hello world"[..]);
    info!("inserting block into bitswap store for node 1");
    insert_block(bitswap_store_1, &block);

    // Wait for at least one connection
    loop {
        if let SwarmEvent::ConnectionEstablished { peer_id, .. } =
            node_1.swarm.select_next_some().await
        {
            info!(
                "[SwarmEvent::ConnectionEstablished]: {:?}, {:?}: ",
                peer_id, peer_id_1
            );
            break;
        }
    }

    let node_2_sender = node_2.command_sender();

    // Start nodes
    tokio::task::spawn(async move { node_1.start().await.unwrap() });
    tokio::task::spawn(async move { node_2.start().await.unwrap() });

    let (sender, receiver) = oneshot::channel();
    let msg = NetworkCommand::GetBitswap {
        cid: *block.cid(),
        sender,
    };

    assert!(node_2_sender.send(msg).is_ok());

    let res = receiver
        .await
        .expect("Unable to receive from bitswap channel");

    match res {
        Ok(_) => {
            let store_1_block = bitswap_store_2.get(block.cid()).unwrap();

            info!(
                "inserting block into bitswap store for node 1, {:?}",
                store_1_block
            );
            assert_eq!(store_1_block, Some(block.data().to_vec()));
        }
        Err(e) => panic!("{e:?}"),
    }

    Ok(())
}

#[tokio::test]
async fn test_bitswap_sync() -> Result<()> {
    setup_logger(LevelFilter::Info);
    let mut config = NetworkConfig {
        mdns: true,
        ..Default::default()
    };

    let (mut node_1, node_1_addrs, peer_id_1, store_1) =
        network_init(&mut config, None, None).await?;
    let (node_2, _, _, store_2) = network_init(&mut config, Some(node_1_addrs), None).await?;

    let mut bitswap_store_2 = BitswapStorage(store_2.clone());

    // Wait for at least one connection
    loop {
        if let SwarmEvent::ConnectionEstablished { peer_id, .. } =
            node_1.swarm.select_next_some().await
        {
            info!("[SwarmEvent::ConnectionEstablished]: {peer_id:?}, {peer_id_1:?}: ");
            break;
        }
    }

    let node_2_sender = node_2.command_sender();

    // Start nodes
    tokio::task::spawn(async move { node_1.start().await.unwrap() });
    tokio::task::spawn(async move { node_2.start().await.unwrap() });

    // put the car file in store 1
    let path = Path::new("../../test_files/test.car");
    let file = File::open(path).await?;
    let reader = BufReader::new(file);
    let cids = load_car(store_1.blockstore(), reader).await?;

    let file_h = File::open(path).await?;
    let reader_h = BufReader::new(file_h);
    let mut car_reader = CarReader::new(reader_h).await?;

    let mut cids_vec = Vec::<Cid>::new();
    while let Some(block) = car_reader.next_block().await? {
        cids_vec.push(block.cid);
    }

    let (sender, receiver) = oneshot::channel();
    let msg = NetworkCommand::GetBitswap {
        cid: cids[0],
        sender,
    };

    assert!(node_2_sender.send(msg).is_ok());

    let res = receiver
        .await
        .expect("Unable to receive from bitswap channel");

    match res {
        Ok(_) => {
            for cid in cids_vec {
                assert!(bitswap_store_2.contains(&cid).is_ok());
            }
        }
        Err(e) => panic!("{e:?}"),
    }

    Ok(())
}

#[tokio::test]
async fn test_put_command() -> Result<()> {
    setup_logger(LevelFilter::Info);

    // Set up bootstrap.
    let (bootstrap, bootstrap_addr, bootstrap_id) =
        run_bootstrap(&mut NetworkConfig::default()).await?;
    tokio::task::spawn(async move { bootstrap.start().await.unwrap() });

    // Set up node 1.
    let (mut node_1, _, peer_id_1, .., store_1) = network_init(
        &mut NetworkConfig::default(),
        Some(bootstrap_addr.clone()),
        None,
    )
    .await?;

    // Store some data in node 1's store.
    let mut graphsync_store_1 = GraphSyncStorage(store_1.clone());
    let block = get_block(&b"hello world"[..]);
    info!("inserting block into Graphsync store for node 1");
    graphsync_store_1.insert(&block).unwrap();
    assert!(graphsync_store_1.has(block.cid()).unwrap());

    let node_1_sender = node_1.command_sender();

    // Wait for node 1 to identify with bootstrap then start it up.
    loop {
        if let SwarmEvent::Behaviour(BehaviourEvent::Identify(libp2p::identify::Event::Sent {
            peer_id,
            ..
        })) = node_1.swarm.select_next_some().await
        {
            info!("[SwarmEvent::Identify::Sent]: {peer_id:?}, {bootstrap_id:?}");
            if peer_id == bootstrap_id {
                break;
            }
        }
    }
    tokio::task::spawn(async move { node_1.start().await.unwrap() });

    // Set up node 2.
    let (mut node_2, .., store_2) =
        network_init(&mut NetworkConfig::default(), Some(bootstrap_addr), None).await?;

    let graphsync_store_2 = GraphSyncStorage(store_2.clone());
    // Node 2 does not have blocks in its store.
    assert!(!graphsync_store_2.has(block.cid()).unwrap());

    // Wait for node 2 to connect with node 1 through kad peer discovery then start it up.
    loop {
        if let SwarmEvent::ConnectionEstablished { peer_id, .. } =
            node_2.swarm.select_next_some().await
        {
            info!("[SwarmEvent::ConnectionEstablished]: {peer_id:?}, {peer_id_1:?}");
            if peer_id == peer_id_1 {
                break;
            }
        }
    }
    // Wait for node 2 to finish bootstrapping.
    loop {
        if let SwarmEvent::Behaviour(BehaviourEvent::Kad(
            KademliaEvent::OutboundQueryProgressed {
                result: QueryResult::Bootstrap(Ok(BootstrapOk { num_remaining, .. })),
                ..
            },
        )) = node_2.swarm.select_next_some().await
        {
            if num_remaining == 0 {
                info!("[KademliaEvent::Bootstrap]: Node 2 is done bootstrapping");
                break;
            }
        }
    }
    tokio::task::spawn(async move { node_2.start().await.unwrap() });

    // Send node 1 a PUT command.
    let (sender, receiver) = oneshot::channel();
    let request = NetworkCommand::Put {
        cid: *block.cid(),
        sender,
    };
    assert!(node_1_sender.send(request).is_ok());
    assert!(receiver.await.is_ok());

    // Wait for node 1 to send cache request to node 2.
    // Wait for node 2 to pull content from node 1.
    for s in (3..5).rev() {
        tokio::time::sleep(Duration::from_secs(s)).await;

        let store_1_block = graphsync_store_2.get(block.cid()).unwrap();
        info!("Block received {store_1_block:?}");

        if store_1_block.is_some() {
            assert_eq!(store_1_block, Some(block.data().to_vec()));
            return Ok(());
        }
    }

    panic!("Failed to replicate content")
}

#[tokio::test]
async fn test_send_cache_summary() -> Result<()> {
    setup_logger(LevelFilter::Info);
    let mut config = NetworkConfig::default();

    let (mut node_1, node_1_addrs, peer_id_1, ..) = network_init(&mut config, None, None).await?;
    let (mut node_2, _, peer_id_2, ..) =
        network_init(&mut config, Some(node_1_addrs), None).await?;

    loop {
        select! {
            event_1 = node_1.swarm.select_next_some() => {
                if let SwarmEvent::ConnectionEstablished { .. } = event_1 {
                    let mut cached_content = CountingBloomFilter::default();
                    cached_content.insert(&Cid::default().to_bytes());
                    let request = UrsaExchangeRequest(RequestType::StoreSummary(
                        cached_content,
                    ));
                    node_1.swarm.behaviour_mut().request_response.send_request(&peer_id_2, request);
                }
            }
            event_2 = node_2.swarm.select_next_some() => {
                if let SwarmEvent::Behaviour(BehaviourEvent::RequestResponse(
                                         RequestResponseEvent::Message { peer, message },
                )) = event_2
                {
                    let event = SwarmEvent::Behaviour(BehaviourEvent::RequestResponse(
                        RequestResponseEvent::Message { peer, message }
                    ));
                    node_2.handle_swarm_event(event).unwrap();
                    break;
                }
            }
        }
    }

<<<<<<< HEAD
    #[tokio::test]
    async fn test_origin_get() -> Result<()> {
        const IPFS_CID: &str = "bafkreihwcrnsi2tqozwq22k4vl7flutu43jlxgb3tenewysm2xvfuej5i4";
        const IPFS_LEN: usize = 26849;

        let mut config = NetworkConfig {
            bootstrap_nodes: vec![],
            ..Default::default()
        };
        let (node, _, _, store) = network_init(&mut config, None, None).await?;
        let command_sender = node.command_sender();
        let mut node_store = BitswapStorage(store.clone());
        tokio::task::spawn(async move { node.start().await.unwrap() });

        let (sender, receiver) = oneshot::channel();
        let msg = NetworkCommand::GetOrigin {
            origin: Origin::Ipfs,
            cid: IPFS_CID.parse()?,
            sender,
        };
        assert!(command_sender.send(msg).is_ok());

        match receiver.await? {
            Ok(_) => {
                let block = node_store
                    .get(&IPFS_CID.parse()?)?
                    .expect("Block not found.");
                assert_eq!(block.len(), IPFS_LEN);
            }
            Err(e) => panic!("Error: {:?}", e),
        }

        Ok(())
    }
=======
    // check if cid exists
    let cached_content = node_2
        .peer_cached_content
        .get(&peer_id_1)
        .expect("Peer id not contained in peer content.");
    assert!(
        cached_content.contains(&Cid::default().to_bytes()),
        "CID not contained in cache summary."
    );

    Ok(())
>>>>>>> 06b0d77d
}<|MERGE_RESOLUTION|>--- conflicted
+++ resolved
@@ -1,51 +1,3 @@
-<<<<<<< HEAD
-#[cfg(test)]
-mod tests {
-    use crate::behaviour::BehaviourEvent;
-    use crate::origin::Origin;
-    use crate::utils::bloom_filter::CountingBloomFilter;
-    use crate::{
-        codec::protocol::{RequestType, UrsaExchangeRequest},
-        NetworkCommand, NetworkConfig, UrsaService, URSA_GLOBAL,
-    };
-    use anyhow::Result;
-    use async_fs::File;
-    use bytes::Bytes;
-    use cid::{multihash::Code, Cid};
-    use db::MemoryDB;
-    use futures::io::BufReader;
-    use futures::StreamExt;
-    use fvm_ipld_car::{load_car, CarReader};
-    use ipld_traversal::blockstore::Blockstore;
-    use libipld::{cbor::DagCborCodec, ipld, Block, DefaultParams, Ipld};
-    use libp2p::kad::{BootstrapOk, KademliaEvent, QueryResult};
-    use libp2p::request_response::RequestResponseEvent;
-    use libp2p::{
-        gossipsub::IdentTopic as Topic, identity::Keypair, multiaddr::Protocol, swarm::SwarmEvent,
-        Multiaddr, PeerId,
-    };
-    use libp2p_bitswap::BitswapStore;
-    use simple_logger::SimpleLogger;
-    use std::path::Path;
-    use std::{sync::Arc, time::Duration, vec};
-    use tokio::{select, sync::oneshot, time::timeout};
-    use tracing::warn;
-    use tracing::{error, info, log::LevelFilter};
-    use ursa_store::{BitswapStorage, GraphSyncStorage, UrsaStore};
-
-    fn create_block(ipld: Ipld) -> Block<DefaultParams> {
-        Block::encode(DagCborCodec, Code::Blake3_256, &ipld).unwrap()
-    }
-
-    fn setup_logger(level: LevelFilter) {
-        if let Err(err) = SimpleLogger::new()
-            .with_level(level)
-            .with_utc_timestamps()
-            .init()
-        {
-            error!("Logger already set {:?}:", err)
-        }
-=======
 use crate::behaviour::BehaviourEvent;
 use crate::utils::bloom_filter::CountingBloomFilter;
 use crate::{
@@ -88,7 +40,6 @@
         .init()
     {
         error!("Logger already set {:?}:", err)
->>>>>>> 06b0d77d
     }
 }
 
@@ -620,43 +571,7 @@
             }
         }
     }
-
-<<<<<<< HEAD
-    #[tokio::test]
-    async fn test_origin_get() -> Result<()> {
-        const IPFS_CID: &str = "bafkreihwcrnsi2tqozwq22k4vl7flutu43jlxgb3tenewysm2xvfuej5i4";
-        const IPFS_LEN: usize = 26849;
-
-        let mut config = NetworkConfig {
-            bootstrap_nodes: vec![],
-            ..Default::default()
-        };
-        let (node, _, _, store) = network_init(&mut config, None, None).await?;
-        let command_sender = node.command_sender();
-        let mut node_store = BitswapStorage(store.clone());
-        tokio::task::spawn(async move { node.start().await.unwrap() });
-
-        let (sender, receiver) = oneshot::channel();
-        let msg = NetworkCommand::GetOrigin {
-            origin: Origin::Ipfs,
-            cid: IPFS_CID.parse()?,
-            sender,
-        };
-        assert!(command_sender.send(msg).is_ok());
-
-        match receiver.await? {
-            Ok(_) => {
-                let block = node_store
-                    .get(&IPFS_CID.parse()?)?
-                    .expect("Block not found.");
-                assert_eq!(block.len(), IPFS_LEN);
-            }
-            Err(e) => panic!("Error: {:?}", e),
-        }
-
-        Ok(())
-    }
-=======
+  
     // check if cid exists
     let cached_content = node_2
         .peer_cached_content
@@ -668,5 +583,38 @@
     );
 
     Ok(())
->>>>>>> 06b0d77d
+}
+
+#[tokio::test]
+async fn test_origin_get() -> Result<()> {
+    const IPFS_CID: &str = "bafkreihwcrnsi2tqozwq22k4vl7flutu43jlxgb3tenewysm2xvfuej5i4";
+    const IPFS_LEN: usize = 26849;
+
+    let mut config = NetworkConfig {
+        bootstrap_nodes: vec![],
+        ..Default::default()
+    };
+    let (node, _, _, store) = network_init(&mut config, None, None).await?;
+    let command_sender = node.command_sender();
+    let mut node_store = BitswapStorage(store.clone());
+    tokio::task::spawn(async move { node.start().await.unwrap() });
+
+    let (sender, receiver) = oneshot::channel();
+    let msg = NetworkCommand::GetOrigin {
+        origin: Origin::Ipfs,
+        cid: IPFS_CID.parse()?,
+        sender,
+    };
+    assert!(command_sender.send(msg).is_ok());
+
+    match receiver.await? {
+        Ok(_) => {
+            let block = node_store
+                .get(&IPFS_CID.parse()?)?
+                .expect("Block not found.");
+            assert_eq!(block.len(), IPFS_LEN);
+        }
+        Err(e) => panic!("Error: {:?}", e),
+    }
+    Ok(())
 }