--- conflicted
+++ resolved
@@ -28,13 +28,14 @@
 use libp2p::swarm::{
     ConnectionHandler, ConnectionHandlerUpgrErr, IntoConnectionHandler, NetworkBehaviour,
 };
+use libp2p::Multiaddr;
 use libp2p::{
     gossipsub::{GossipsubMessage, IdentTopic as Topic},
     identity::Keypair,
     relay::v2::client::Client as RelayClient,
     request_response::{RequestId, ResponseChannel},
     swarm::{ConnectionLimits, SwarmBuilder, SwarmEvent},
-    Multiaddr, PeerId, Swarm,
+    PeerId, Swarm,
 };
 use libp2p_bitswap::{BitswapEvent, BitswapStore};
 use rand::seq::SliceRandom;
@@ -54,8 +55,8 @@
 use crate::{
     behaviour::{Behaviour, BehaviourEvent, BitswapInfo, BlockSenderChannel},
     codec::protocol::{UrsaExchangeRequest, UrsaExchangeResponse},
+    config::NetworkConfig,
     transport::UrsaTransport,
-    NetworkConfig,
 };
 use metrics::Label;
 use tokio::sync::{mpsc, oneshot, RwLock};
@@ -66,7 +67,6 @@
 
 pub const URSA_GLOBAL: &str = "/ursa/global";
 pub const MESSAGE_PROTOCOL: &[u8] = b"/ursa/message/0.0.1";
-pub const LOCAL_ADDRESSES: [&'static str; 2] = ["/ip4/127.0.0.1/tcp/6009", "/ip4/0.0.0.0/tcp/6009"];
 
 #[derive(Debug)]
 pub enum UrsaCommand {
@@ -264,7 +264,6 @@
     ) -> Result<()> {
         let mut blockstore = BitswapStorage(self.store.clone());
 
-<<<<<<< HEAD
         match event {
             SwarmEvent::Behaviour(event) => match event {
                 BehaviourEvent::Bitswap(BitswapInfo {
@@ -289,149 +288,6 @@
                             loop {
                                 if blockstore.contains(&bitswap_cid).unwrap() {
                                     break;
-=======
-        loop {
-            select! {
-                event = swarm.next() => {
-                    if let Some(event) = event {
-                        match event {
-                            SwarmEvent::Behaviour(event) => match event {
-                                BehaviourEvent::Bitswap(BitswapInfo {cid, query_id, block_found })=> {
-                                    swarm.get_mut().behaviour_mut().cancel(query_id);
-                                    let labels = vec![
-                                        Label::new("cid", format!("{}", cid)),
-                                        Label::new("query_id", format!("{}", query_id)),
-                                        Label::new("block_found", format!("{}", block_found)),
-                                    ];
-
-                                    track(MetricEvent::Bitswap, Some(labels), None);
-
-                                    if let Some (chans) = self.response_channels.remove(&cid) {
-                                        // TODO: in some cases, the insert takes few milliseconds after query complete is received
-                                        // wait for block to be inserted
-                                        let bitswap_cid = convert_cid(cid.to_bytes());
-                                        if let true = block_found { loop { if blockstore.contains(&bitswap_cid).unwrap() { break; } } }
-
-                                        for chan in chans.into_iter(){
-                                            if blockstore.contains(&bitswap_cid).unwrap() {
-                                                if chan.send(Ok(())).is_err() {
-                                                    error!("[BehaviourEvent::Bitswap] - Bitswap response channel send failed");
-                                                }
-                                            } else {
-                                                error!("[BehaviourEvent::Bitswap] - block not found.");
-                                                if chan.send(Err(anyhow!("The requested block with cid {:?} is not found with any peers", cid))).is_err() {
-                                                    error!("[BehaviourEvent::Bitswap] - Bitswap response channel send failed");
-                                                }
-                                            }
-                                        }
-                                    } else {
-                                        debug!("[BehaviourEvent::Bitswap] - Received Bitswap response, but response channel cannot be found");
-                                    }
-                    },
-                                BehaviourEvent::GossipMessage {
-                                    peer,
-                                    topic,
-                                    message,
-                                } => {
-                                    debug!("[BehaviourEvent::Gossip] - received from {:?}", peer);
-                                    let swarm_mut = swarm.get_mut();
-                                    let labels =  vec![
-                                        Label::new("peer", format!("{}", peer)),
-                                        Label::new("topic", format!("{}", topic)),
-                                        Label::new("message", format!("{:?}", message)),
-                                    ];
-
-                                    track(MetricEvent::GossipMessage, Some(labels), None);
-
-                                    if swarm_mut.is_connected(&peer) {
-                                        let status = self
-                                            .event_sender
-                                            .send(UrsaEvent::GossipsubMessage(message))
-                                            .await;
-
-                                        if status.is_err()
-                                        {
-                                            warn!("[BehaviourEvent::Gossip] - failed to publish message to topic: {:?}", topic);
-                                        }
-                                    }
-                                },
-                                BehaviourEvent::RequestMessage { peer, request, channel } => {
-                                    debug!("[BehaviourEvent::RequestMessage] {} ", peer);
-                                    let labels = vec![
-                                        Label::new("peer", format!("{}", peer)),
-                                        Label::new("request", format!("{:?}", request)),
-                                        Label::new("channel", format!("{:?}", channel)),
-                                    ];
-
-                                    track(MetricEvent::RequestMessage, Some(labels), None);
-
-                                    if self
-                                        .event_sender
-                                        .send(UrsaEvent::RequestMessage { request, channel })
-                                        .await
-                                        .is_err()
-                                    {
-                                        warn!("[BehaviourEvent::RequestMessage] - failed to send request to peer: {:?}", peer);
-                                    }
-                                },
-                                BehaviourEvent::PeerConnected(peer) => {
-                                    debug!("[BehaviourEvent::PeerConnected] - Peer connected {:?}", peer);
-
-                                    track(MetricEvent::PeerConnected, None, None);
-
-                                    if self
-                                        .event_sender
-                                        .send(UrsaEvent::PeerConnected(peer))
-                                        .await
-                                        .is_err()
-                                    {
-                                        warn!("[BehaviourEvent::PeerConnected] - failed to send peer connection message: {:?}", peer);
-                                    }
-                                }
-                                BehaviourEvent::PeerDisconnected(peer) => {
-                                    debug!("[BehaviourEvent::PeerDisconnected] - Peer disconnected {:?}", peer);
-
-                                    track(MetricEvent::PeerDisconnected, None, None);
-
-                                    if self
-                                        .event_sender
-                                        .send(UrsaEvent::PeerDisconnected(peer))
-                                        .await
-                                        .is_err()
-                                    {
-                                        warn!("[BehaviourEvent::PeerDisconnected] - failed to send peer disconnect message: {:?}", peer);
-                                    }
-                                }
-                                BehaviourEvent::NatStatusChanged{ old, new } => {
-                                    let swarm = swarm.get_mut();
-
-                                    match (old, new) {
-                                        (NatStatus::Unknown, NatStatus::Private) => {
-                                            let behaviour = swarm.behaviour_mut();
-                                            if behaviour.is_relay_client_enabled() {
-                                                // get random bootstrap node and listen on their relay
-                                                if let Some((relay_peer, relay_addr)) = behaviour
-                                                    .discovery()
-                                                    .bootstrap_addrs()
-                                                    .choose(&mut rand::thread_rng())
-                                                {
-                                                    let addr = relay_addr.clone().with(Protocol::P2p((*relay_peer).into())).with(Protocol::P2pCircuit);
-                                                    warn!("Private NAT detected. Establishing public relay address on peer {}", addr);
-                                                    swarm.listen_on(addr)
-                                                        .expect("failed to listen on relay");
-                                                }
-                                            }
-                                        },
-                                        (_, NatStatus::Public(addr)) => {
-                                            info!("Public Nat verified! Public listening address: {}", addr);
-                                            let public_address = addr.clone();
-                                            swarm.behaviour_mut().publish_ad(public_address);
-                                        },
-                                        (old, new) => {
-                                            warn!("NAT status changed from {:?} to {:?}", old, new);
-                                        }
-                                    }
->>>>>>> 43dd0628
                                 }
                             }
                         }
@@ -446,73 +302,7 @@
                                 if chan.send(Err(anyhow!("The requested block with cid {:?} is not found with any peers", cid))).is_err() {
                                     error!("[BehaviourEvent::Bitswap] - Bitswap response channel send failed");
                                 }
-<<<<<<< HEAD
                             }
-=======
-                                BehaviourEvent::StartPublish { public_address } => {
-                                    let mut address = Multiaddr::empty();
-                                    for protocol in public_address.into_iter() {
-                                        match protocol {
-                                            Protocol::Ip6(ip) => address.push(Protocol::Ip6(ip)),
-                                            Protocol::Ip4(ip) => address.push(Protocol::Ip4(ip)),
-                                            Protocol::Tcp(port) =>  address.push(Protocol::Tcp(port)),
-                                            _ => {},
-                                        }
-                                    }
-                                    let root_cids = provider.get_mut_root_cids();
-                                    let mut cid_queue = root_cids.write().await;
-                                    while !cid_queue.is_empty() {
-                                        let root_cid = cid_queue.pop_front().unwrap();
-                                        let context_id = root_cid.to_bytes();
-                                        info!("creating advertisement for cids under root cid: {:?}", root_cid);
-
-                                        info!("inserting the chunks");
-                                        let addresses: Vec<String> = [address.clone()].iter().map(|m| m.to_string()).collect();
-                                        let ad = Advertisement::new(context_id.clone(), peer_id, addresses, false);
-                                        let id = provider.create(ad).await.unwrap();
-
-                                        let dag = self.store.dag_traversal(&(convert_cid(root_cid.to_bytes())))?;
-                                        let entries = dag.iter().map(|d| return Ipld::Bytes(d.0.hash().to_bytes())).collect::<Vec<Ipld>>();
-                                        let chunks: Vec<&[Ipld]> = entries.chunks(MAX_ENTRIES).collect();
-
-                                        for chunk in chunks.iter() {
-                                            let entries_bytes = forest_encoding::to_vec(&chunk)?;
-                                            provider.add_chunk(entries_bytes, id).await.expect(" adding chunk to ad should not fail");
-                                        }
-                                        info!("Publishing the advertisement now");
-                                        provider.publish(id).await.expect("publishing the ad should not fail");
-                                        if let Ok(announce_msg) = provider.create_announce_msg(peer_id).await {
-                                            let i_topic_hash = TopicHash::from_raw("indexer/ingest/mainnet");
-                                            let i_topic = Topic::new("indexer/ingest/mainnet");
-                                            let g_msg = GossipsubMessage {data:announce_msg.clone(), source: None, sequence_number: None, topic: i_topic_hash };
-                                            match swarm.get_mut().behaviour_mut().publish(i_topic, g_msg.clone()) {
-                                                Ok(res) => {
-                                                    info!("gossiping the new advertisement done : {:}", res);
-                                                },
-                                                Err(e) => {
-                                                    warn!("there was an error while gossiping the announcement, will try to announce via http");
-                                                    warn!("{:?}", e);
-                                                    // make an http announcement if gossiping fails
-                                                    let _ = provider.announce_http_message(announce_msg).await;
-                                                }
-                                            }
-                                        }
-                                    }
-                                }
-                            },
-                            // Do we need to handle any of the below events?
-                            SwarmEvent::Dialing { .. }
-                            | SwarmEvent::BannedPeer { .. }
-                            | SwarmEvent::NewListenAddr { .. }
-                            | SwarmEvent::ListenerError { .. }
-                            | SwarmEvent::ListenerClosed { .. }
-                            | SwarmEvent::ConnectionClosed { .. }
-                            | SwarmEvent::ExpiredListenAddr { .. }
-                            | SwarmEvent::IncomingConnection { .. }
-                            | SwarmEvent::ConnectionEstablished { .. }
-                            | SwarmEvent::IncomingConnectionError { .. }
-                            | SwarmEvent::OutgoingConnectionError { .. } => {},
->>>>>>> 43dd0628
                         }
                     } else {
                         debug!("[BehaviourEvent::Bitswap] - Received Bitswap response, but response channel cannot be found");
@@ -542,7 +332,6 @@
                             if status.await.is_err() {
                                 warn!("[BehaviourEvent::Gossip] - failed to publish message to topic: {:?}", topic);
                             }
-<<<<<<< HEAD
                         });
                     }
                     Ok(())
@@ -612,70 +401,6 @@
                             warn!("[BehaviourEvent::PeerDisconnected] - failed to send peer disconnect message: {:?}", peer);
                         }
                     });
-                    Ok(())
-                }
-                BehaviourEvent::PublishAd {
-                    root_cid,
-                    context_id,
-                    is_rm,
-                } => {
-                    // debug!(
-                    //     "creating advertisement for cids under root cid: {:?}",
-                    //     root_cid
-                    // );
-                    // let provider = self.index_provider;
-                    // let root_cid = Cid::try_from(root_cid).expect("Cid from bytes failed!");
-
-                    // let addresses: Vec<String> = Pin::new(&mut self.swarm)
-                    //     .get_mut()
-                    //     .listeners()
-                    //     .cloned()
-                    //     .map(|m| m.to_string())
-                    //     .collect();
-
-                    // let ad = Advertisement::new(
-                    //     context_id.clone(),
-                    //     *self.swarm.local_peer_id(),
-                    //     addresses,
-                    //     is_rm,
-                    // );
-                    // let id = provider.create(ad);
-
-                    // let dag = self
-                    //     .store
-                    //     .dag_traversal(&(convert_cid(root_cid.to_bytes())))?;
-                    // let entries = dag
-                    //     .iter()
-                    //     .map(|d| return Ipld::Bytes(d.0.hash().to_bytes()))
-                    //     .collect::<Vec<Ipld>>();
-                    // let chunks: Vec<&[Ipld]> = entries.chunks(MAX_ENTRIES).collect();
-
-                    // debug!("inserting the chunks");
-                    // for chunk in chunks.iter() {
-                    //     let entries_bytes = forest_encoding::to_vec(&chunk)?;
-                    //     provider.add_chunk(entries_bytes, id);
-                    //     // .expect(" adding chunk to ad should not fail");
-                    // }
-                    // debug!("Publishing the advertisement now");
-                    // provider.publish(id);
-                    // // .expect("publishing the ad should not fail");
-                    // let announce_msg = provider.announce_msg(*self.swarm.local_peer_id());
-
-                    // let i_topic_hash = TopicHash::from_raw("indexer/ingest/mainnet");
-                    // let i_topic = Topic::new("indexer/ingest/mainnet");
-                    // let g_msg = GossipsubMessage {
-                    //     data: announce_msg,
-                    //     source: None,
-                    //     sequence_number: None,
-                    //     topic: i_topic_hash,
-                    // };
-                    // match self.swarm.behaviour_mut().publish(i_topic, g_msg.clone()) {
-                    //     Ok(res) => {}
-                    //     Err(e) => {
-                    //         error!("there was an error while gossiping the announcement");
-                    //         error!("{:?}", e);
-                    //     }
-                    // }
                     Ok(())
                 }
                 BehaviourEvent::NatStatusChanged { old, new } => {
@@ -697,34 +422,6 @@
                                     self.swarm
                                         .listen_on(addr)
                                         .expect("failed to listen on relay");
-=======
-                            UrsaCommand::Index { cids, sender } => {
-                                // TODO: start providing via gossip and/or publish ad to the indexer
-                                let root_cid = cids[0];
-                                let root_cids = provider.get_mut_root_cids();
-                                let mut rlock = root_cids.write().await;
-                                rlock.push_back(root_cid);
-                                let addrs = swarm.get_mut().behaviour_mut().public_address();
-                                if addrs.is_some() {
-                                    let public_address = addrs.unwrap().clone();
-                                    swarm.get_mut().behaviour_mut().publish_ad(public_address)?;
-                                } else {
-                                    warn!("Public address not available. If autonat is disabled and node is private, the content will not be indexed.\
-                                     Otherwise the autonat will get the public address soon and node will start indexing the content");
-                                }
-                                let _channel = sender.send(Ok(cids));
-                            }
-                            UrsaCommand::SendRequest { peer_id, request, channel } => {
-                                let _ = swarm.get_mut().behaviour_mut().send_request(peer_id, request, channel);
-                            },
-                            UrsaCommand::SendResponse { request_id, response, channel } => todo!(),
-                            UrsaCommand::GossipsubMessage { topic, message } => {
-                                if let Err(error) = swarm.get_mut().behaviour_mut().publish(topic.clone(), message.clone()) {
-                                    warn!(
-                                        "[UrsaCommand::GossipsubMessage] - Failed to publish message to topic {:?} with error {:?}:",
-                                        URSA_GLOBAL, error
-                                    );
->>>>>>> 43dd0628
                                 }
                             }
                         }
@@ -755,6 +452,59 @@
                 BehaviourEvent::RelayCircuitClosed => {
                     debug!("Relay circuit closed");
                     track(MetricEvent::RelayCircuitClosed, None, None);
+                    Ok(())
+                }
+                BehaviourEvent::StartPublish { public_address } => {
+                    // let mut address = Multiaddr::empty();
+                    // let peer_id = *self.swarm.local_peer_id();
+                    // for protocol in public_address.into_iter() {
+                    //     match protocol {
+                    //         Protocol::Ip6(ip) => address.push(Protocol::Ip6(ip)),
+                    //         Protocol::Ip4(ip) => address.push(Protocol::Ip4(ip)),
+                    //         Protocol::Tcp(port) =>  address.push(Protocol::Tcp(port)),
+                    //         _ => {},
+                    //     }
+                    // }
+
+                    // let root_cids = self.index_provider.get_mut_root_cids();
+                    // let mut cid_queue = root_cids.write().await;
+                    // while !cid_queue.is_empty() {
+                    //     let root_cid = cid_queue.pop_front().unwrap();
+                    //     let context_id = root_cid.to_bytes();
+                    //     info!("creating advertisement for cids under root cid: {:?}", root_cid);
+
+                    //     info!("inserting the chunks");
+                    //     let addresses: Vec<String> = [address.clone()].iter().map(|m| m.to_string()).collect();
+                    //     let ad = Advertisement::new(context_id.clone(), peer_id, addresses, false);
+                    //     let id = self.index_provider.create(ad).await.unwrap();
+
+                    //     let dag = self.store.dag_traversal(&(convert_cid(root_cid.to_bytes())))?;
+                    //     let entries = dag.iter().map(|d| return Ipld::Bytes(d.0.hash().to_bytes())).collect::<Vec<Ipld>>();
+                    //     let chunks: Vec<&[Ipld]> = entries.chunks(MAX_ENTRIES).collect();
+
+                    //     for chunk in chunks.iter() {
+                    //         let entries_bytes = forest_encoding::to_vec(&chunk)?;
+                    //         self.index_provider.add_chunk(entries_bytes, id).await.expect(" adding chunk to ad should not fail");
+                    //     }
+                    //     info!("Publishing the advertisement now");
+                    //     self.index_provider.publish(id).await.expect("publishing the ad should not fail");
+                    //     if let Ok(announce_msg) = self.index_provider.create_announce_msg(peer_id).await {
+                    //         let i_topic_hash = TopicHash::from_raw("indexer/ingest/mainnet");
+                    //         let i_topic = Topic::new("indexer/ingest/mainnet");
+                    //         let g_msg = GossipsubMessage {data:announce_msg.clone(), source: None, sequence_number: None, topic: i_topic_hash };
+                    //         match swarm.get_mut().behaviour_mut().publish(i_topic, g_msg.clone()) {
+                    //             Ok(res) => {
+                    //                 info!("gossiping the new advertisement done : {:}", res);
+                    //             },
+                    //             Err(e) => {
+                    //                 warn!("there was an error while gossiping the announcement, will try to announce via http");
+                    //                 warn!("{:?}", e);
+                    //                 // make an http announcement if gossiping fails
+                    //                 let _ = self.index_provider.announce_http_message(announce_msg).await;
+                    //             }
+                    //         }
+                    //     }
+                    // }
                     Ok(())
                 }
             },
@@ -813,10 +563,21 @@
                     .send(peers)
                     .map_err(|_| anyhow!("Failed to get Libp2p peers"))
             }
-            UrsaCommand::StartProviding { cids, sender } => {
+            UrsaCommand::Index { cids, sender } => {
                 // TODO: start providing via gossip and/or publish ad to the indexer
-                let _ = self.swarm.behaviour_mut().publish_ad(cids.clone());
-                sender.send(Ok(cids)).expect("");
+                let root_cid = cids[0];
+                let root_cids = self.index_provider.get_mut_root_cids();
+                let mut rlock = root_cids.write().unwrap();
+                rlock.push_back(root_cid);
+                let addrs = self.swarm.behaviour_mut().public_address();
+                if addrs.is_some() {
+                    let public_address = addrs.unwrap().clone();
+                    self.swarm.behaviour_mut().publish_ad(public_address)?;
+                } else {
+                    warn!("Public address not available. If autonat is disabled and node is private, the content will not be indexed.\
+                     Otherwise the autonat will get the public address soon and node will start indexing the content");
+                }
+                sender.send(Ok(cids));
                 Ok(())
             }
             UrsaCommand::SendRequest {
@@ -906,19 +667,8 @@
             .map(|node| node.parse().unwrap())
             .collect();
 
-<<<<<<< HEAD
-        let index_provider = Provider::new(keypair.clone(), Arc::clone(&index_store));
-=======
-        let config = NetworkConfig::default();
-        let provider_db = RocksDb::open("index_provider_db", &RocksDbConfig::default())
-            .expect("Opening RocksDB must succeed");
         let provider_config = ProviderConfig::default();
-        let index_provider = Provider::new(
-            keypair.clone(),
-            Arc::new(RwLock::new(provider_db)),
-            provider_config.clone(),
-        );
->>>>>>> 43dd0628
+        let index_provider = Provider::new(keypair.clone(), index_store, provider_config.clone());
 
         let service = UrsaService::new(keypair, &config, Arc::clone(&store), index_provider);
 
@@ -967,15 +717,11 @@
         let store = Arc::new(Store::new(Arc::clone(&db)));
         let index_store = Arc::new(Store::new(Arc::clone(&Arc::new(provider_db))));
 
-<<<<<<< HEAD
         let (service, _) = network_init(
-            &mut UrsaConfig::default(),
+            &mut NetworkConfig::default(),
             Arc::clone(&store),
             Arc::clone(&index_store),
         );
-=======
-        let (service, _) = network_init(&mut NetworkConfig::default(), Arc::clone(&store));
->>>>>>> 43dd0628
 
         task::spawn(async move { service.start().await.unwrap() });
     }
@@ -998,6 +744,8 @@
         let (node_1, _) = network_init(&mut config, Arc::clone(&store), Arc::clone(&index_store));
 
         config.swarm_addr = "/ip4/0.0.0.0/tcp/6010".parse().unwrap();
+
+        // println!("config {:?}:", config);
         let (node_2, _) = network_init(&mut config, Arc::clone(&store), Arc::clone(&index_store));
 
         let node_1_sender = node_1.command_sender.clone();
@@ -1017,7 +765,7 @@
             },
         };
 
-        let _ = node_1_sender.send(msg).unwrap();
+        let _ = node_1_sender.send(msg).await.unwrap();
 
         let mut node_2_receiver = node_2.event_receiver;
 
