--- conflicted
+++ resolved
@@ -36,11 +36,8 @@
 ursa-metrics = { path = "../ursa-metrics" }
 ursa-store = { path = "../ursa-store" }
 ursa-utils = { path = "../ursa-utils" }
-<<<<<<< HEAD
 ursa-tracker = { path = "../ursa-tracker" }
-=======
 libp2p-mdns = { version = "0.42.0", features = ["async-io"]}
->>>>>>> 57473fd7
 
 [dependencies.libipld]
 version = "0.14.0"
