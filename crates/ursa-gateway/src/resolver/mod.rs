pub mod model;
mod round_robin;

use anyhow::{anyhow, Context};
use axum::{
    body::Body,
    http::response::{Parts, Response},
};
use geoutils::Location;
use hyper::{
    body::to_bytes,
    client::{self, HttpConnector},
    StatusCode, Uri,
};
use hyper_tls::HttpsConnector;
use itertools::{Either, Itertools};
use libp2p::multiaddr::Protocol;
use maxminddb::{geoip2::City, Reader};
use model::IndexerResponse;
use moka::sync::Cache;
use ordered_float::OrderedFloat;
use serde_json::from_slice;
use std::{net::IpAddr, sync::Arc};
use tracing::{debug, error, warn};

use crate::{
    resolver::{
        model::{Metadata, ProviderResult},
        round_robin::Queue,
    },
    util::error::Error,
};

const FLEEK_NETWORK_FILTER: &[u8] = b"FleekNetwork";
const MAX_DISTANCE: OrderedFloat<f64> = OrderedFloat(565_000f64);

type Client = client::Client<HttpsConnector<HttpConnector>, Body>;

pub struct Resolver {
    indexer_cid_url: String,
    client: Client,
    cache: Cache<String, Arc<Providers>>,
    maxminddb: Arc<Reader<Vec<u8>>>,
    location: GatewayLocation,
}

impl Resolver {
    pub fn new(
        indexer_cid_url: String,
        client: Client,
        cache: Cache<String, Arc<Providers>>,
        maxminddb: Arc<Reader<Vec<u8>>>,
        addr: IpAddr,
    ) -> Result<Self, Error> {
        let location = if addr.is_loopback() {
            GatewayLocation::Private
        } else {
            let city = maxminddb
                .lookup::<City>(addr)
                .map_err(|e| anyhow!(e.to_string()))?;
            GatewayLocation::Public(get_location(city)?)
        };

        Ok(Self {
            indexer_cid_url,
            client,
            cache,
            maxminddb,
            location,
        })
    }

    /// Partitions the providers into those that are within a MAX_DISTANCE distance
    /// from the gateway and those that are outside of that distance.
    fn partition_providers(&self, providers: Vec<&ProviderResult>) -> Providers {
        let (neighbors, outsiders) = providers
            .into_iter()
            .flat_map(|provider_result| &provider_result.provider.addrs)
            .filter_map(|multiaddr| {
                let (mut protocol, mut host, mut port) = (String::from("http"), None, None);
                for addr in multiaddr.into_iter() {
                    match addr {
                        Protocol::Ip6(ip) => {
                            host = Some(IpAddr::from(ip));
                        }
                        Protocol::Ip4(ip) => {
                            host = Some(IpAddr::from(ip));
                        }
                        Protocol::Tcp(p) => {
                            port = Some(p);
                        }
                        Protocol::Https => {
                            protocol = "https".to_string();
                        }
                        _ => {}
                    };
                }
                if host.is_none() || port.is_none() {
                    return None;
                }
                let host = host.unwrap();
                let port = port.unwrap();
                let distance = match self.location {
                    GatewayLocation::Private => 0f64,
                    GatewayLocation::Public(gateway_location) => {
                        let city = self
                            .maxminddb
                            .lookup::<City>(host)
                            .map_err(|e| {
                                debug!(
                                    "Failed to get location for ip {} with error {}",
                                    host,
                                    e.to_string()
                                )
                            })
                            .ok();
                        let provider_location = get_location(city?)
                            .map_err(|e| {
                                debug!("Failed to get location for city with ip {host} {:?}", e)
                            })
                            .ok()?;
                        let distance = gateway_location
                            .haversine_distance_to(&provider_location)
                            .meters();
                        if !distance.is_finite() {
                            debug!("Skipping {host} because distance could not be computed");
                            return None;
                        }
                        distance
                    }
                };
                debug!("{host} is {distance:?} meters from host");
                Some((
                    OrderedFloat(distance),
                    format!("{protocol}://{host}:{port}"),
                ))
            })
            .partition_map(|(distance, address)| {
                if distance > MAX_DISTANCE {
                    debug!("Adding {address} to outsider list");
                    return Either::Right(address);
                }
                Either::Left(address)
            });
        Providers {
            neighbors: Queue::new(neighbors),
            outsiders: Queue::new(outsiders),
        }
    }

    pub async fn resolve_content(&self, cid: &str) -> Result<Response<Body>, Error> {
        let endpoint = format!("{}/{cid}", self.indexer_cid_url);

        let uri = endpoint.parse::<Uri>().map_err(|e| {
            error!("Error parsed uri: {endpoint} {e:?}");
            anyhow!("Error parsed uri: {endpoint}")
        })?;

        let provider_addresses = match self.cache.get(cid) {
            None => {
                let body = match self
                    .client
                    .get(uri)
                    .await
                    .map_err(|e| {
                        error!("Error requested indexer: {endpoint} {e:?}");
                        anyhow!("Error requested indexer: {endpoint}")
                    })?
                    .into_parts()
                {
                    (
                        Parts {
                            status: StatusCode::OK,
                            ..
                        },
                        body,
                    ) => body,
                    (parts, body) => {
                        error!("Error requested indexer {endpoint} with parts {parts:?} and body {body:?}");
                        return Err(Error::Upstream(
                            parts.status,
                            format!("Error requested indexer: {endpoint}"),
                        ));
                    }
                };

                let bytes = to_bytes(body).await.map_err(|e| {
                    error!("Error read data from indexer: {endpoint} {e:?}");
                    anyhow!("Error read data from indexer {endpoint}")
                })?;

                let indexer_response: IndexerResponse = from_slice(&bytes).map_err(|e| {
                    error!("Error parsed indexer response from indexer: {endpoint} {e:?}");
                    anyhow!("Error parsed indexer response from indexer: {endpoint}")
                })?;

                debug!("Received indexer response for {cid}: {indexer_response:?}");

                let providers: Vec<&ProviderResult> = indexer_response
                    .multihash_results
                    .first()
                    .context("Indexer result did not contain a multi-hash result")?
                    .provider_results
                    .iter()
                    .filter(|provider| {
                        let metadata_bytes = match base64::decode(&provider.metadata) {
                            Ok(b) => b,
                            Err(e) => {
                                error!("Failed to decode metadata {e:?}");
                                return false;
                            }
                        };
                        let metadata = match bincode::deserialize::<Metadata>(&metadata_bytes) {
                            Ok(b) => b,
                            Err(e) => {
                                error!("Failed to deserialize metadata {e:?}");
                                return false;
                            }
                        };
                        if metadata.data == FLEEK_NETWORK_FILTER {
                            return true;
                        }
                        warn!("Invalid data in metadata {:?}", metadata.data);
                        false
                    })
                    .collect();

                let providers = self.partition_providers(providers);
                if providers.neighbors.is_empty() && providers.outsiders.is_empty() {
                    return Err(Error::Internal(
                        "Failed to get a valid address for provider".to_string(),
                    ));
                }
                let providers = Arc::new(providers);
                self.cache.insert(cid.to_string(), providers.clone());

                providers
            }
            Some(providers) => providers,
        };

        debug!(
            "Provider addresses to query: {:?}",
            provider_addresses.neighbors
        );

        while let Some(addr) = provider_addresses.neighbors.next() {
            let endpoint = format!("{addr}/ursa/v0/{cid}");
            let uri = match endpoint.parse::<Uri>() {
                Ok(uri) => uri,
                Err(e) => {
                    error!("Error parsed uri: {endpoint} {e:?}");
                    continue;
                }
            };
            match self.client.get(uri).await {
                Ok(resp) => return Ok(resp),
                Err(e) => {
                    provider_addresses.neighbors.remove(addr);
                    error!("Error querying the node provider: {endpoint:?} {e:?}")
                }
            };
        }

        if !provider_addresses.outsiders.is_empty() {
            debug!(
                "Failed to get content from neighbors so falling back to {:?}",
                provider_addresses.outsiders
            );
        }

        while let Some(addr) = provider_addresses.outsiders.next() {
            let endpoint = format!("{addr}/ursa/v0/{cid}");
            let uri = match endpoint.parse::<Uri>() {
                Ok(uri) => uri,
                Err(e) => {
                    error!("Error parsed uri: {endpoint} {e:?}");
                    continue;
                }
            };
            match self.client.get(uri).await {
                Ok(resp) => return Ok(resp),
                Err(e) => {
                    provider_addresses.outsiders.remove(addr);
                    error!("Error querying the node provider: {endpoint:?} {e:?}")
                }
            };
        }

        // In the case that none of the addresses worked, we clean our cache.
        self.cache.invalidate(cid);
        Err(Error::Internal("Failed to get data".to_string()))
    }
}

<<<<<<< HEAD
pub struct Providers {
    neighbors: Queue<String>,
    outsiders: Queue<String>,
=======
#[derive(Clone)]
pub enum GatewayLocation {
    Private,
    Public(Location),
}

#[derive(Clone)]
pub struct Addresses {
    // Nodes within MAX_DISTANCE radius.
    neighbors: VecDeque<String>,
    // Nodes outside MAX_DISTANCE radius.
    outsiders: VecDeque<String>,
>>>>>>> 6df0bf24
}

fn get_location(city: City) -> Result<Location, Error> {
    let location = city.location.ok_or_else(|| anyhow!("missing location"))?;
    let latitude = location
        .latitude
        .ok_or_else(|| anyhow!("missing latitude"))?;
    let longitude = location
        .longitude
        .ok_or_else(|| anyhow!("missing longitude"))?;
    Ok(Location::new(latitude, longitude))
}<|MERGE_RESOLUTION|>--- conflicted
+++ resolved
@@ -293,24 +293,14 @@
     }
 }
 
-<<<<<<< HEAD
 pub struct Providers {
     neighbors: Queue<String>,
     outsiders: Queue<String>,
-=======
-#[derive(Clone)]
+}
+
 pub enum GatewayLocation {
     Private,
     Public(Location),
-}
-
-#[derive(Clone)]
-pub struct Addresses {
-    // Nodes within MAX_DISTANCE radius.
-    neighbors: VecDeque<String>,
-    // Nodes outside MAX_DISTANCE radius.
-    outsiders: VecDeque<String>,
->>>>>>> 6df0bf24
 }
 
 fn get_location(city: City) -> Result<Location, Error> {
