--- conflicted
+++ resolved
@@ -58,12 +58,8 @@
     },
     Fetch {
         cid: String,
-<<<<<<< HEAD
         sender: oneshot::Sender<Result<Response, Error>>,
-=======
-        sender: oneshot::Sender<Result<Response<Body>, Error>>,
         ctx: Context,
->>>>>>> 3302ea10
     },
     TtlCleanUp,
 }