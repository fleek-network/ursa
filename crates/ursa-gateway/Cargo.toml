--- conflicted
+++ resolved
@@ -8,14 +8,6 @@
 description = "Ursa's proxy gateway"
 
 [dependencies]
-<<<<<<< HEAD
-axum = "0.5.17"
-axum-server = { version = "0.4.2", features = ["tls-rustls"] }
-hyper = { version = "0.14", features = ["full"] }
-tokio = { version = "1", features = ["full"] }
-tracing = "0.1"
-tracing-subscriber = { version = "0.3", features = ["env-filter"] }
-=======
 axum = "0.6.1"
 axum-server = { version = "0.4.4", features = ["tls-rustls"] }
 tokio = { version = "1.23.0", features = ["full"] }
@@ -26,5 +18,4 @@
 serde_json = "1.0.89"
 serde = { version = "1.0.149", features = ["derive"] }
 anyhow = "1.0.66"
-clap = { version = "4.0.29", features = ["derive"] }
->>>>>>> 17c5de1b
+clap = { version = "4.0.29", features = ["derive"] }