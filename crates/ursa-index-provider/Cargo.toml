[package]
name = "ursa-index-provider"
version = "0.1.0"
edition = "2021"
# See more keys and their definitions at https://doc.rust-lang.org/cargo/reference/manifest.html

[dependencies]
anyhow = "1.0.63"
async-trait = "0.1.53"
axum = "0.5.15"
base64 = "0.13.0"
bincode = "1.3.3"
cbor = "0.4.1"
cid = "0.8.6"
<<<<<<< HEAD
db = { package = "forest_db", version = "0.2.0", git = "https://github.com/theBeardA/forest-rocksdb", branch = "chore/upgrade-db", features = ["rocksdb"] }
=======
db = { package = "forest_db", version = "0.1", git = "https://github.com/theBeardA/forest-rocksdb", branch = "main", features = ["rocksdb"] }
dirs = "4"
>>>>>>> 02320edd
forest_encoding = "0.2"
forest_ipld = "0.1"
fvm_ipld_blockstore = "0.1.1"
libipld = "0.14.0"
libipld-cbor = "0.14.0"
# libp2p = { version = "0.50.0", default-features = false, features = ["identify", "serde"] }
libp2p = "0.50.0"
multihash = { version = "0.16.3", features = ["identity"] }
rand = "0.8.4"
rustc-serialize = "0.3.24"
serde = { version = "1.0", features = ["derive"] }
serde_json = "1.0.74"
serde_with = { version = "1.11.0", features = ["base64"] }
surf = { version = "2.3", default-features = true, features = ["curl-client"] }
thiserror = "1.0.30"
tokio = { version = "1.20.1", features = ["full"] }
tracing = "0.1.36" 
ursa-store = { path = "../ursa-store" }
ursa-utils ={ path = "../ursa-utils" }

[dev-dependencies]
simple_logger = "2.1.0"<|MERGE_RESOLUTION|>--- conflicted
+++ resolved
@@ -12,12 +12,8 @@
 bincode = "1.3.3"
 cbor = "0.4.1"
 cid = "0.8.6"
-<<<<<<< HEAD
 db = { package = "forest_db", version = "0.2.0", git = "https://github.com/theBeardA/forest-rocksdb", branch = "chore/upgrade-db", features = ["rocksdb"] }
-=======
-db = { package = "forest_db", version = "0.1", git = "https://github.com/theBeardA/forest-rocksdb", branch = "main", features = ["rocksdb"] }
 dirs = "4"
->>>>>>> 02320edd
 forest_encoding = "0.2"
 forest_ipld = "0.1"
 fvm_ipld_blockstore = "0.1.1"
