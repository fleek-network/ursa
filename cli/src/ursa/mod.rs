use network::UrsaConfig;
use std::cell::RefCell;
use std::fs::File;
use std::io::{prelude::*, Result};
use std::path::Path;
use std::path::PathBuf;
use std::sync::atomic::{AtomicBool, AtomicUsize, Ordering};
use std::sync::Arc;
use std::time::Duration;
use std::{process, thread};
use structopt::StructOpt;
use tracing::{error, info, warn};

/// CLI structure generated when interacting with URSA binary
#[derive(StructOpt)]
#[structopt(
    name = option_env!("CARGO_PKG_NAME").unwrap_or("ursa"),
    version = option_env!("URSA_VERSION").unwrap_or(env!("CARGO_PKG_VERSION")),
    about = option_env!("CARGO_PKG_DESCRIPTION").unwrap_or("The Great Bear"),
    author = option_env!("CARGO_PKG_AUTHORS").unwrap_or("fleek")
)]
pub struct Cli {
    #[structopt(flatten)]
    pub opts: CliOpts,

    #[structopt(subcommand)]
    pub cmd: Option<Subcommand>,
}

/// TODO:  be implemented when we add subcommands to this cli
/// e.g.
/// #[structopt(
///     name = "fetch-params",
///     about = "Download parameters for generating and verifying proofs for given size"
/// )]
/// Fetch(FetchCommands),
#[derive(StructOpt)]
pub enum Subcommand {}

/// CLI options
#[derive(StructOpt, Debug)]
pub struct CliOpts {
    #[structopt(short, long, help = "A toml file containing relevant configurations")]
    pub config: Option<String>,
    #[structopt(short, long, help = "Allow rpc to be active or not (default = true)")]
    pub rpc: bool,
    #[structopt(
        short,
        long,
        help = "Port used for JSON-RPC communication",
    )]
<<<<<<< HEAD
    pub port: Option<u16>,
=======
    pub rpc_port: Option<u16>,
>>>>>>> c0087696
    #[structopt(short, long, help = "Database path where store data")]
    pub database_path: Option<String>,
}

impl CliOpts {
    pub fn to_config(&self) -> Result<UrsaConfig> {
        let cfg: UrsaConfig = if let Some(config_file) = &self.config {
            info!(
                "Reading configuration from user provided config file {}",
                config_file
            );
            // Read from config file
            let toml = read_file_to_string(&PathBuf::from(&config_file)).unwrap();
            // Parse and return the configuration file
            // read_toml(&toml)?
            let toml_str = toml::from_str(&toml).unwrap();
            toml_str
        } else {
            info!("No Configuration provided by the user, Using default config");
            UrsaConfig::default()
        };

        Ok(cfg)
    }
}

/// Read file as a `String`.
pub fn read_file_to_string(path: &Path) -> Result<String> {
    let mut file = match File::open(path) {
        Ok(file) => file,
        Err(error) => {
            error!("Problem opening the file: {:?}", error);
            process::exit(1);
        }
    };
    let mut string = String::new();
    file.read_to_string(&mut string)?;
    Ok(string)
}

pub fn wait_until_ctrlc() {
    let running = Arc::new(AtomicBool::new(true));
    let r = running.clone();
    ctrlc::set_handler(move || {
        r.store(false, Ordering::SeqCst);
    })
    .expect("Error setting Ctrl-C handler");

    while running.load(Ordering::SeqCst) {
        thread::sleep(Duration::from_millis(500));
    }
}

/// Blocks current thread until ctrl-c is received
pub async fn _block_until_sigint() {
    let (ctrlc_send, ctrlc_oneshot) = futures::channel::oneshot::channel();
    let ctrlc_send_c = RefCell::new(Some(ctrlc_send));

    let running = Arc::new(AtomicUsize::new(0));
    ctrlc::set_handler(move || {
        let prev = running.fetch_add(1, Ordering::SeqCst);
        if prev == 0 {
            warn!("Got interrupt, shutting down...");
            // Send sig int in channel to blocking task
            if let Some(ctrlc_send) = ctrlc_send_c.try_borrow_mut().unwrap().take() {
                ctrlc_send.send(()).expect("Error sending ctrl-c message");
            }
        } else {
            process::exit(0);
        }
    })
    .expect("Error setting Ctrl-C handler");

    ctrlc_oneshot.await.unwrap();
}

/// Print an error message and exit the program with an error code
/// Used for handling high level errors such as invalid params
pub(super) fn cli_error_and_die(msg: &str, code: i32) {
    error!("Error: {}", msg);
    std::process::exit(code);
}<|MERGE_RESOLUTION|>--- conflicted
+++ resolved
@@ -44,16 +44,8 @@
     pub config: Option<String>,
     #[structopt(short, long, help = "Allow rpc to be active or not (default = true)")]
     pub rpc: bool,
-    #[structopt(
-        short,
-        long,
-        help = "Port used for JSON-RPC communication",
-    )]
-<<<<<<< HEAD
-    pub port: Option<u16>,
-=======
+    #[structopt(short, long, help = "Port used for JSON-RPC communication")]
     pub rpc_port: Option<u16>,
->>>>>>> c0087696
     #[structopt(short, long, help = "Database path where store data")]
     pub database_path: Option<String>,
 }
