mod ursa;

use std::sync::Arc;

use async_std::task;
use db::rocks::RocksDb;
use dotenv::dotenv;
use libp2p::identity::Keypair;
use network::UrsaService;
use rpc_server::{api::NodeNetworkInterface, config::RpcConfig, server::Rpc};
use store::Store;
use structopt::StructOpt;
use tracing::{error, info};
use ursa::{cli_error_and_die, wait_until_ctrlc, Cli};

#[async_std::main]
async fn main() {
    dotenv().ok();

    tracing_subscriber::fmt::init();

    // Capture Cli inputs
    let Cli { opts, cmd } = Cli::from_args();

    match opts.to_config() {
        Ok(config) => {
            if let Some(_) = cmd {
                todo!()
            } else {
                info!("Starting up with config {:?}", config);

                // todo(botch): check local for a stored keypair
                let keypair = Keypair::generate_ed25519();
                let db_path = opts
                    .database_path
                    .unwrap_or(config.database_path.to_string());
                info!("Using {} as databse path", db_path);

                let db = RocksDb::open(db_path).expect("Opening RocksDB must succeed");
                let db = Arc::new(db);

                let store = Arc::new(Store::new(Arc::clone(&db)));
                let service = UrsaService::new(keypair, &config, Arc::clone(&store));
                let rpc_sender = service.command_sender().clone();

                // Start libp2p service
                let service_task = task::spawn(async {
                    if let Err(err) = service.start().await {
                        error!("[service_task] - {:?}", err);
                    }
                });
                let RpcConfig { rpc_addr, rpc_port } = RpcConfig::default();
<<<<<<< HEAD
                let port = opts.port.unwrap_or(rpc_port);
=======
                let port = opts.rpc_port.unwrap_or(rpc_port);
>>>>>>> c0087696
                let rpc_config = RpcConfig::new(port, rpc_addr);

                let interface = Arc::new(NodeNetworkInterface {
                    store,
                    network_send: rpc_sender,
                });
                let rpc = Rpc::new(&rpc_config, interface);

                // Start rpc service
                let rpc_task = task::spawn(async move {
                    if let Err(err) = rpc.start(rpc_config).await {
                        error!("[rpc_task] - {:?}", err);
                    }
                });

                wait_until_ctrlc();

                // Gracefully shutdown node & rpc
                task::spawn(async {
                    rpc_task.cancel().await;
                    service_task.cancel().await;
                });
            }
        }
        Err(e) => {
            cli_error_and_die(&format!("Error parsing config. Error was: {}", e), 1);
        }
    };
}<|MERGE_RESOLUTION|>--- conflicted
+++ resolved
@@ -50,11 +50,7 @@
                     }
                 });
                 let RpcConfig { rpc_addr, rpc_port } = RpcConfig::default();
-<<<<<<< HEAD
-                let port = opts.port.unwrap_or(rpc_port);
-=======
                 let port = opts.rpc_port.unwrap_or(rpc_port);
->>>>>>> c0087696
                 let rpc_config = RpcConfig::new(port, rpc_addr);
 
                 let interface = Arc::new(NodeNetworkInterface {
